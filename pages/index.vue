<template>
  <div class="page">

<<<<<<< HEAD
    <pw-section class="blue" label="Request" ref="request">
      <ul>
        <li>
          <label for="method">Method</label>
          <select id="method" v-model="method">
            <option>GET</option>
            <option>POST</option>
            <option>PUT</option>
            <option>DELETE</option>
            <option>OPTIONS</option>
          </select>
        </li>
        <li>
          <label for="url">URL</label>
          <input id="url" type="url" v-bind:class="{ error: urlNotValid }" v-model="url" v-on:keyup.enter="sendRequest">
        </li>
        <li>
          <label for="path">Path</label>
          <input id="path" v-model="path" v-on:keyup.enter="sendRequest">
        </li>
        <li>
          <label for="action">&nbsp;</label>
          <button id="action" v-bind:class="{ disabled: urlNotValid }" name="action" @click="sendRequest">Send</button>
        </li>
      </ul>
    </pw-section>

    <pw-section class="blue-dark" label="Request Body" v-if="method === 'POST' || method === 'PUT'">
      <ul>
        <li>
          <label>Content Type</label>
          <select v-model="contentType">
            <option>application/json</option>
            <option>www-form/urlencoded</option>
          </select>
        </li>
      </ul>
      <ol v-for="(param, index) in bodyParams">
        <li>
          <label :for="'bparam'+index">Key {{index + 1}}</label>
          <input :name="'bparam'+index" v-model="param.key">
        </li>
        <li>
          <label :for="'bvalue'+index">Value {{index + 1}}</label>
          <input :name="'bvalue'+index" v-model="param.value">
        </li>
        <li>
          <label for="request">&nbsp;</label>
          <button name="request" @click="removeRequestBodyParam(index)">Remove</button>
        </li>
      </ol>
      <ul>
        <li>
          <label for="addrequest">Action</label>
          <button name="addrequest" @click="addRequestBodyParam">Add</button>
        </li>
      </ul>
      <ul>
        <li>
          <label for="request">Parameter List</label>
          <textarea name="request" rows="1" readonly>{{rawRequestBody || '(add at least one parameter)'}}</textarea>
        </li>
      </ul>
    </pw-section>

    <pw-section class="green" label="Authentication" collapsed>
      <ul>
        <li>
          <label for="auth">Authentication Type</label>
          <select v-model="auth">
            <option>None</option>
            <option>Basic</option>
            <option>Bearer Token</option>
          </select>
        </li>
      </ul>
      <ul v-if="auth === 'Basic'">
        <li>
          <label for="http_basic_user">User</label>
          <input v-model="httpUser">
        </li>
        <li>
          <label for="http_basic_passwd">Password</label>
          <input v-model="httpPassword" type="password">
        </li>
      </ul>
      <ul v-if="auth === 'Bearer Token'">
        <li>
          <label for="bearer_token">Token</label>
          <input v-model="bearerToken">
        </li>
      </ul>
    </pw-section>

    <pw-section class="cyan" label="Parameters" collapsed>
      <ol v-for="(param, index) in params">
        <li>
          <label :for="'param'+index">Key {{index + 1}}</label>
          <input :name="'param'+index" v-model="param.key">
        </li>
        <li>
          <label :for="'value'+index">Value {{index + 1}}</label>
          <input :name="'value'+index" v-model="param.value">
        </li>
        <li>
          <label for="param">&nbsp;</label>
          <button name="param" @click="removeRequestParam(index)">Remove</button>
        </li>
      </ol>
      <ul>
        <li>
          <label for="add">Action</label>
          <button name="add" @click="addRequestParam">Add</button>
        </li>
      </ul>
      <ul>
        <li>
          <label for="request">Parameter List</label>
          <textarea name="request" rows="1" readonly>{{queryString || '(add at least one parameter)'}}</textarea>
        </li>
      </ul>
    </pw-section>

    <pw-section class="purple" label="Response" id="response" ref="response">
      <ul>
        <li>
          <label for="status">status</label>
          <input name="status" type="text" readonly :value="response.status || '(waiting to send request)'">
        </li>
      </ul>
      <ul v-for="(value, key) in response.headers">
        <li>
          <label for="value">{{key}}</label>
          <input name="value" :value="value" readonly>
        </li>
      </ul>
      <ul>
        <li>
          <label for="body">response</label>
          <textarea name="body" rows="10" readonly>{{response.body || '(waiting to send request)'}}</textarea>
        </li>
      </ul>
    </pw-section>

    <pw-section class="gray" label="History">
      <ul>
        <li>
          <button v-bind:class="{ disabled: noHistoryToClear }" v-on:click="clearHistory">Clear History</button>
        </li>
      </ul>
      <ul v-for="entry in history">
        <li>
          <label for="time">Time</label>
          <input name="time" type="text" readonly :value="entry.time">
        </li>
        <li>
          <label for="name">Method</label>
          <input name="name" type="text" readonly :value="entry.method">
        </li>
        <li>
          <label for="name">URL</label>
          <input name="name" type="text" readonly :value="entry.url">
        </li>
        <li>
          <label for="name">Path</label>
          <input name="name" type="text" readonly :value="entry.path">
        </li>
        <li>
          <label for="delete">&nbsp;</label>
          <button name="delete" @click="deleteHistory(entry)">Delete</button>
        </li>
        <li>
          <label for="use">&nbsp;</label>
          <button name="use" @click="useHistory(entry)">Use</button>
        </li>
      </ul>
    </pw-section>
=======
    <fieldset class="request" ref="request">
      <legend v-on:click="collapse">Request ↕</legend>
      <div class="collapsible">
        <ul>
          <li>
            <label for="method">Method</label>
            <select v-model="method">
              <option>GET</option>
              <option>POST</option>
              <option>PUT</option>
              <option>DELETE</option>
              <option>OPTIONS</option>
            </select>
          </li>
          <li>
            <label for="url">URL</label>
            <input type="url" v-bind:class="{ error: urlNotValid }" v-model="url" v-on:keyup.enter="sendRequest">
          </li>
          <li>
            <label for="path">Path</label>
            <input v-model="path" v-on:keyup.enter="sendRequest">
          </li>
          <li>
            <label for="action">&nbsp;</label>
            <button v-bind:class="{ disabled: urlNotValid }" name="action" @click="sendRequest">Send</button>
          </li>
        </ul>
      </div>
    </fieldset>
    <fieldset class="reqbody" v-if="method === 'POST' || method === 'PUT'">
      <legend v-on:click="collapse">Request Body ↕</legend>
      <div class="collapsible">
        <ul>
          <li>
            <label>Content Type</label>
            <select v-model="contentType">
              <option>application/json</option>
              <option>www-form/urlencoded</option>
            </select>
          </li>
        </ul>
        <ol v-for="(param, index) in bodyParams">
          <li>
            <label :for="'bparam'+index">Key {{index + 1}}</label>
            <input :name="'bparam'+index" v-model="param.key">
          </li>
          <li>
            <label :for="'bvalue'+index">Value {{index + 1}}</label>
            <input :name="'bvalue'+index" v-model="param.value">
          </li>
          <li>
            <label for="request">&nbsp;</label>
            <button name="request" @click="removeRequestBodyParam(index)">Remove</button>
          </li>
        </ol>
        <ul>
          <li>
            <label for="addrequest">Action</label>
            <button name="addrequest" @click="addRequestBodyParam">Add</button>
          </li>
        </ul>
        <ul>
          <li>
            <label for="request">Parameter List</label>
            <textarea name="request" rows="1" readonly>{{rawRequestBody || '(add at least one parameter)'}}</textarea>
          </li>
        </ul>
      </div>
    </fieldset>
    <fieldset class="authentication hidden">
      <legend v-on:click="collapse">Authentication ↕</legend>
      <div class="collapsible">
        <ul>
          <li>
            <label for="auth">Authentication Type</label>
            <select v-model="auth">
              <option>None</option>
              <option>Basic</option>
              <option>Bearer Token</option>
            </select>
          </li>
        </ul>
        <ul v-if="auth === 'Basic'">
          <li>
            <label for="http_basic_user">User</label>
            <input v-model="httpUser">
          </li>
          <li>
            <label for="http_basic_passwd">Password</label>
            <input v-model="httpPassword" type="password">
          </li>
        </ul>
        <ul v-if="auth === 'Bearer Token'">
          <li>
            <label for="bearer_token">Token</label>
            <input v-model="bearerToken">
          </li>
        </ul>
      </div>
    </fieldset>
    <fieldset class="parameters hidden">
      <legend v-on:click="collapse">Parameters ↕</legend>
      <div class="collapsible">
        <ol v-for="(param, index) in params">
          <li>
            <label :for="'param'+index">Key {{index + 1}}</label>
            <input :name="'param'+index" v-model="param.key">
          </li>
          <li>
            <label :for="'value'+index">Value {{index + 1}}</label>
            <input :name="'value'+index" v-model="param.value">
          </li>
          <li>
            <label for="param">&nbsp;</label>
            <button name="param" @click="removeRequestParam(index)">Remove</button>
          </li>
        </ol>
        <ul>
          <li>
            <label for="add">Action</label>
            <button name="add" @click="addRequestParam">Add</button>
          </li>
        </ul>
        <ul>
          <li>
            <label for="request">Parameter List</label>
            <textarea name="request" rows="1" readonly>{{queryString || '(add at least one parameter)'}}</textarea>
          </li>
        </ul>
      </div>
    </fieldset>
    <fieldset class="response" id="response" ref="response">
      <legend v-on:click="collapse">Response ↕</legend>
      <div class="collapsible">
        <ul>
          <li>
            <label for="status">status</label>
            <input name="status" type="text" readonly :value="response.status || '(waiting to send request)'" :class="statusCategory ? statusCategory.className : ''" >
          </li>
        </ul>
        <ul v-for="(value, key) in response.headers">
          <li>
            <label for="value">{{key}}</label>
            <input name="value" :value="value" readonly>
          </li>
        </ul>
        <ul>
          <li>
            <label for="body">response</label>
            <textarea name="body" rows="10" readonly>{{response.body || '(waiting to send request)'}}</textarea>
          </li>
        </ul>
      </div>
    </fieldset>
    <fieldset class="history">
      <legend v-on:click="collapse">History ↕</legend>
      <div class="collapsible">
        <ul>
          <li>
            <button v-bind:class="{ disabled: noHistoryToClear }" v-on:click="clearHistory">Clear History</button>
          </li>
        </ul>
        <ul v-for="entry in history">
          <li>
            <label for="time">Time</label>
            <input name="time" type="text" readonly :value="entry.time">
          </li>
          <li>
            <label for="name">Method</label>
            <input name="name" type="text" readonly :value="entry.method">
          </li>
          <li>
            <label for="name">URL</label>
            <input name="name" type="text" readonly :value="entry.url">
          </li>
          <li>
            <label for="name">Path</label>
            <input name="name" type="text" readonly :value="entry.path">
          </li>
          <li>
            <label for="delete">&nbsp;</label>
            <button name="delete" @click="deleteHistory(entry)">Delete</button>
          </li>
          <li>
            <label for="use">&nbsp;</label>
            <button name="use" @click="useHistory(entry)">Use</button>
          </li>
        </ul>
      </div>
    </fieldset>
>>>>>>> 7545c835

  </div>
</template>

<script>
  const parseHeaders = xhr => {
      const headers = xhr.getAllResponseHeaders().trim().split(/[\r\n]+/);
      const headerMap = {};
      headers.forEach(line => {
          const parts = line.split(': ');
          const header = parts.shift().toLowerCase();
          const value = parts.join(': ');
          headerMap[header] = value
      });
      return headerMap
  };

  import section from "../components/section";

  export default {
    components: {
      'pw-section': section
    },

      data () {
          return {
              method: 'GET',
              url: 'https://reqres.in',
              auth: 'None',
              path: '/api/users',
              httpUser: '',
              httpPassword: '',
              bearerToken: '',
              params: [],
              bodyParams: [],
              contentType: 'application/json',
              response: {
                  status: '',
                  headers: '',
                  body: ''
              },
              history: window.localStorage.getItem('history') ? JSON.parse(window.localStorage.getItem('history')) : []
          }
      },
      computed: {
          statusCategory(){
            const statusCategory = [
              {name: 'informational', statusCodeRegex: new RegExp(/[1][0-9]+/), className: 'info-response'},
              {name: 'successful', statusCodeRegex: new RegExp(/[2][0-9]+/), className: 'success-response'},
              {name: 'redirection', statusCodeRegex: new RegExp(/[3][0-9]+/), className: 'redir-response'},
              {name: 'client error', statusCodeRegex: new RegExp(/[4][0-9]+/), className: 'cl-error-response'},
              {name: 'server error', statusCodeRegex: new RegExp(/[5][0-9]+/), className: 'sv-error-response'},
            ].find(status => status.statusCodeRegex.test(this.response.status));

            return statusCategory;
          },
          noHistoryToClear() {
              return this.history.length === 0;
          },
          urlNotValid() {
              const pattern = new RegExp('^(https?:\\/\\/)?' +
                  '((([a-z\\d]([a-z\\d-]*[a-z\\d])*)\\.)+[a-z]{2,}|' +
                  '((\\d{1,3}\\.){3}\\d{1,3}))' +
                  '(\\:\\d+)?(\\/[-a-z\\d%_.~+]*)*' +
                  '(\\?[;&a-z\\d%_.~+=-]*)?' +
                  '(\\#[-a-z\\d_]*)?$', 'i');
              return !pattern.test(this.url)
          },
          rawRequestBody() {
              const {
                  bodyParams
              } = this
              if (this.contentType === 'application/json') {
                  try {
                      const obj = JSON.parse(`{${bodyParams.filter(({ key }) => !!key).map(({ key, value }) => `
              "${key}": "${value}"
              `).join()}}`)
                      return JSON.stringify(obj)
                  } catch (ex) {
                      return 'invalid'
                  }
              } else {
                  return bodyParams
                      .filter(({
                                   key
                               }) => !!key)
                      .map(({
                                key,
                                value
                            }) => `${key}=${encodeURIComponent(value)}`).join('&')
              }
          },
          queryString() {
              const result = this.params
                  .filter(({
                               key
                           }) => !!key)
                  .map(({
                            key,
                            value
                        }) => `${key}=${encodeURIComponent(value)}`).join('&')
              return result == '' ? '' : `?${result}`
          }
      },
      methods: {
          deleteHistory(entry) {
              this.history.splice(this.history.indexOf(entry), 1)
              window.localStorage.setItem('history', JSON.stringify(this.history))
          },
          clearHistory() {
              this.history = []
              window.localStorage.setItem('history', JSON.stringify(this.history))
          },
          useHistory({
                         method,
                         url,
                         path
                     }) {
              this.method = method
              this.url = url
              this.path = path
              this.$refs.request.$el.scrollIntoView({
                  behavior: 'smooth'
              })
          },
          sendRequest() {
              if (this.urlNotValid) {
                  alert('Please check the formatting of the URL')
                  return
              }
              const n = new Date().toLocaleTimeString()
              this.history = [{
                  time: n,
                  method: this.method,
                  url: this.url,
                  path: this.path
              }, ...this.history]
              window.localStorage.setItem('history', JSON.stringify(this.history))
              if (this.$refs.response.$el.classList.contains('hidden')) {
                  this.$refs.response.$el.classList.toggle('hidden')
              }
              this.$refs.response.$el.scrollIntoView({
                  behavior: 'smooth'
              })
              this.response.status = 'Fetching...'
              this.response.body = 'Loading...'
              const xhr = new XMLHttpRequest()
              const user = this.auth === 'Basic' ? this.httpUser : null
              const pswd = this.auth === 'Basic' ? this.httpPassword : null
              xhr.open(this.method, this.url + this.path + this.queryString, true, user, pswd)
              if (this.auth === 'Bearer Token') {
                  xhr.setRequestHeader('Authorization', 'Bearer ' + this.bearerToken);
              }
              if (this.method === 'POST' || this.method === 'PUT') {
                  const requestBody = this.rawRequestBody
                  xhr.setRequestHeader('Content-Length', requestBody.length)
                  xhr.setRequestHeader('Content-Type', `${this.contentType}; charset=utf-8`)
                  xhr.send(requestBody)
              } else {
                  xhr.send()
              }
              xhr.onload = e => {
                  this.response.status = xhr.status
                  const headers = this.response.headers = parseHeaders(xhr)
                  if ((headers['content-type'] || '').startsWith('application/json')) {
                      this.response.body = JSON.stringify(JSON.parse(xhr.responseText), null, 2)
                  } else {
                      this.response.body = xhr.responseText
                  }
              }
              xhr.onerror = e => {
                  this.response.status = xhr.status
                  this.response.body = xhr.statusText
              }
          },
          addRequestParam() {
              this.params.push({
                  key: '',
                  value: ''
              })
              return false
          },
          removeRequestParam(index) {
              this.params.splice(index, 1)
          },
          addRequestBodyParam() {
              this.bodyParams.push({
                  key: '',
                  value: ''
              })
              return false
          },
          removeRequestBodyParam(index) {
              this.bodyParams.splice(index, 1)
          }
      }
  }
</script><|MERGE_RESOLUTION|>--- conflicted
+++ resolved
@@ -1,7 +1,6 @@
 <template>
   <div class="page">
 
-<<<<<<< HEAD
     <pw-section class="blue" label="Request" ref="request">
       <ul>
         <li>
@@ -129,7 +128,7 @@
       <ul>
         <li>
           <label for="status">status</label>
-          <input name="status" type="text" readonly :value="response.status || '(waiting to send request)'">
+          <input name="status" type="text" readonly :value="response.status || '(waiting to send request)'" :class="statusCategory ? statusCategory.className : ''">
         </li>
       </ul>
       <ul v-for="(value, key) in response.headers">
@@ -179,198 +178,6 @@
         </li>
       </ul>
     </pw-section>
-=======
-    <fieldset class="request" ref="request">
-      <legend v-on:click="collapse">Request ↕</legend>
-      <div class="collapsible">
-        <ul>
-          <li>
-            <label for="method">Method</label>
-            <select v-model="method">
-              <option>GET</option>
-              <option>POST</option>
-              <option>PUT</option>
-              <option>DELETE</option>
-              <option>OPTIONS</option>
-            </select>
-          </li>
-          <li>
-            <label for="url">URL</label>
-            <input type="url" v-bind:class="{ error: urlNotValid }" v-model="url" v-on:keyup.enter="sendRequest">
-          </li>
-          <li>
-            <label for="path">Path</label>
-            <input v-model="path" v-on:keyup.enter="sendRequest">
-          </li>
-          <li>
-            <label for="action">&nbsp;</label>
-            <button v-bind:class="{ disabled: urlNotValid }" name="action" @click="sendRequest">Send</button>
-          </li>
-        </ul>
-      </div>
-    </fieldset>
-    <fieldset class="reqbody" v-if="method === 'POST' || method === 'PUT'">
-      <legend v-on:click="collapse">Request Body ↕</legend>
-      <div class="collapsible">
-        <ul>
-          <li>
-            <label>Content Type</label>
-            <select v-model="contentType">
-              <option>application/json</option>
-              <option>www-form/urlencoded</option>
-            </select>
-          </li>
-        </ul>
-        <ol v-for="(param, index) in bodyParams">
-          <li>
-            <label :for="'bparam'+index">Key {{index + 1}}</label>
-            <input :name="'bparam'+index" v-model="param.key">
-          </li>
-          <li>
-            <label :for="'bvalue'+index">Value {{index + 1}}</label>
-            <input :name="'bvalue'+index" v-model="param.value">
-          </li>
-          <li>
-            <label for="request">&nbsp;</label>
-            <button name="request" @click="removeRequestBodyParam(index)">Remove</button>
-          </li>
-        </ol>
-        <ul>
-          <li>
-            <label for="addrequest">Action</label>
-            <button name="addrequest" @click="addRequestBodyParam">Add</button>
-          </li>
-        </ul>
-        <ul>
-          <li>
-            <label for="request">Parameter List</label>
-            <textarea name="request" rows="1" readonly>{{rawRequestBody || '(add at least one parameter)'}}</textarea>
-          </li>
-        </ul>
-      </div>
-    </fieldset>
-    <fieldset class="authentication hidden">
-      <legend v-on:click="collapse">Authentication ↕</legend>
-      <div class="collapsible">
-        <ul>
-          <li>
-            <label for="auth">Authentication Type</label>
-            <select v-model="auth">
-              <option>None</option>
-              <option>Basic</option>
-              <option>Bearer Token</option>
-            </select>
-          </li>
-        </ul>
-        <ul v-if="auth === 'Basic'">
-          <li>
-            <label for="http_basic_user">User</label>
-            <input v-model="httpUser">
-          </li>
-          <li>
-            <label for="http_basic_passwd">Password</label>
-            <input v-model="httpPassword" type="password">
-          </li>
-        </ul>
-        <ul v-if="auth === 'Bearer Token'">
-          <li>
-            <label for="bearer_token">Token</label>
-            <input v-model="bearerToken">
-          </li>
-        </ul>
-      </div>
-    </fieldset>
-    <fieldset class="parameters hidden">
-      <legend v-on:click="collapse">Parameters ↕</legend>
-      <div class="collapsible">
-        <ol v-for="(param, index) in params">
-          <li>
-            <label :for="'param'+index">Key {{index + 1}}</label>
-            <input :name="'param'+index" v-model="param.key">
-          </li>
-          <li>
-            <label :for="'value'+index">Value {{index + 1}}</label>
-            <input :name="'value'+index" v-model="param.value">
-          </li>
-          <li>
-            <label for="param">&nbsp;</label>
-            <button name="param" @click="removeRequestParam(index)">Remove</button>
-          </li>
-        </ol>
-        <ul>
-          <li>
-            <label for="add">Action</label>
-            <button name="add" @click="addRequestParam">Add</button>
-          </li>
-        </ul>
-        <ul>
-          <li>
-            <label for="request">Parameter List</label>
-            <textarea name="request" rows="1" readonly>{{queryString || '(add at least one parameter)'}}</textarea>
-          </li>
-        </ul>
-      </div>
-    </fieldset>
-    <fieldset class="response" id="response" ref="response">
-      <legend v-on:click="collapse">Response ↕</legend>
-      <div class="collapsible">
-        <ul>
-          <li>
-            <label for="status">status</label>
-            <input name="status" type="text" readonly :value="response.status || '(waiting to send request)'" :class="statusCategory ? statusCategory.className : ''" >
-          </li>
-        </ul>
-        <ul v-for="(value, key) in response.headers">
-          <li>
-            <label for="value">{{key}}</label>
-            <input name="value" :value="value" readonly>
-          </li>
-        </ul>
-        <ul>
-          <li>
-            <label for="body">response</label>
-            <textarea name="body" rows="10" readonly>{{response.body || '(waiting to send request)'}}</textarea>
-          </li>
-        </ul>
-      </div>
-    </fieldset>
-    <fieldset class="history">
-      <legend v-on:click="collapse">History ↕</legend>
-      <div class="collapsible">
-        <ul>
-          <li>
-            <button v-bind:class="{ disabled: noHistoryToClear }" v-on:click="clearHistory">Clear History</button>
-          </li>
-        </ul>
-        <ul v-for="entry in history">
-          <li>
-            <label for="time">Time</label>
-            <input name="time" type="text" readonly :value="entry.time">
-          </li>
-          <li>
-            <label for="name">Method</label>
-            <input name="name" type="text" readonly :value="entry.method">
-          </li>
-          <li>
-            <label for="name">URL</label>
-            <input name="name" type="text" readonly :value="entry.url">
-          </li>
-          <li>
-            <label for="name">Path</label>
-            <input name="name" type="text" readonly :value="entry.path">
-          </li>
-          <li>
-            <label for="delete">&nbsp;</label>
-            <button name="delete" @click="deleteHistory(entry)">Delete</button>
-          </li>
-          <li>
-            <label for="use">&nbsp;</label>
-            <button name="use" @click="useHistory(entry)">Use</button>
-          </li>
-        </ul>
-      </div>
-    </fieldset>
->>>>>>> 7545c835
 
   </div>
 </template>
@@ -417,15 +224,13 @@
       },
       computed: {
           statusCategory(){
-            const statusCategory = [
+            return [
               {name: 'informational', statusCodeRegex: new RegExp(/[1][0-9]+/), className: 'info-response'},
               {name: 'successful', statusCodeRegex: new RegExp(/[2][0-9]+/), className: 'success-response'},
               {name: 'redirection', statusCodeRegex: new RegExp(/[3][0-9]+/), className: 'redir-response'},
               {name: 'client error', statusCodeRegex: new RegExp(/[4][0-9]+/), className: 'cl-error-response'},
               {name: 'server error', statusCodeRegex: new RegExp(/[5][0-9]+/), className: 'sv-error-response'},
             ].find(status => status.statusCodeRegex.test(this.response.status));
-
-            return statusCategory;
           },
           noHistoryToClear() {
               return this.history.length === 0;
