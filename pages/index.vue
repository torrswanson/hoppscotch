<template>
  <div class="page">
    <save-request-as
      v-bind:show="showRequestModal"
      v-on:hide-model="hideRequestModal"
      v-bind:editing-request="editRequest"
    ></save-request-as>
    <pw-modal v-if="showModal" @close="showModal = false">
      <div slot="header">
        <ul>
          <li>
            <div class="flex-wrap">
              <h3 class="title">Import cURL</h3>
              <div>
                <button class="icon" @click="toggleModal">
                  <i class="material-icons">close</i>
                </button>
              </div>
            </div>
          </li>
        </ul>
      </div>
      <div slot="body">
        <ul>
          <li>
            <textarea id="import-text" autofocus rows="8" placeholder="Enter cURL"></textarea>
          </li>
        </ul>
      </div>
      <div slot="footer">
        <ul>
          <li>
            <button class="icon" @click="handleImport">
              <i class="material-icons">get_app</i>
              <span>Import</span>
            </button>
          </li>
        </ul>
      </div>
    </pw-modal>

    <pw-section class="blue" icon="cloud_upload" label="Request" ref="request">
      <ul>
        <li>
          <label for="method">Method</label>
          <select id="method" v-model="method">
            <option>GET</option>
            <option>HEAD</option>
            <option>POST</option>
            <option>PUT</option>
            <option>DELETE</option>
            <option>OPTIONS</option>
            <option>PATCH</option>
          </select>
        </li>
        <li>
          <label for="url">URL</label>
          <input
            :class="{ error: !isValidURL }"
            @keyup.enter="isValidURL ? sendRequest() : null"
            id="url"
            name="url"
            type="url"
            v-model="url"
          />
        </li>
        <li>
          <label for="path">Path</label>
          <input
            @keyup.enter="isValidURL ? sendRequest() : null"
            id="path"
            name="path"
            v-model="path"
            @input="pathInputHandler"
          />
        </li>
        <li>
          <label for="label">Label</label>
          <input id="label" name="label" type="text" v-model="label" placeholder="(optional)" />
        </li>
        <li>
          <label class="hide-on-small-screen" for="send">&nbsp;</label>
          <button :disabled="!isValidURL" @click="sendRequest" id="send" ref="sendButton">
            Send
            <span id="hidden-message">Again</span>
            <span>
              <i class="material-icons">send</i>
            </span>
          </button>
        </li>
      </ul>
      <div
        class="blue"
        label="Request Body"
        v-if="method === 'POST' || method === 'PUT' || method === 'PATCH'"
      >
        <ul>
          <li>
            <label for="contentType">Content Type</label>
            <autocomplete
              :source="validContentTypes"
              :spellcheck="false"
              v-model="contentType"
            >Content Type</autocomplete>
          </li>
        </ul>
        <ul>
          <li>
            <span>
              <pw-toggle
                :on="rawInput"
                @change="rawInput = $event"
              >Raw Input {{ rawInput ? "Enabled" : "Disabled" }}</pw-toggle>
            </span>
          </li>
        </ul>
        <div v-if="!rawInput">
          <ul>
            <li>
              <label for="reqParamList">Parameter List</label>
              <textarea
                id="reqParamList"
                readonly
                v-textarea-auto-height="rawRequestBody"
                v-model="rawRequestBody"
                placeholder="(add at least one parameter)"
                rows="1"
              ></textarea>
            </li>
          </ul>
          <ul v-for="(param, index) in bodyParams" :key="index">
            <li>
<<<<<<< HEAD
              <input 
                :placeholder="'key '+(index+1)" 
                :name="'bparam'+index" 
                :value="param.key" 
                @change="$store.commit('setKeyBodyParams', { index, value: $event.target.value })" 
                @keyup.prevent="setRouteQueryState" 
                autofocus
              >
            </li>
            <li>
              <input 
                :placeholder="'value '+(index+1)" 
                :id="'bvalue'+index" 
                :name="'bvalue'+index" 
                :value="param.value" 
                @change="$store.commit('setValueBodyParams', { index, value: $event.target.value })" 
                @keyup.prevent="setRouteQueryState"
              >
=======
              <input
                :placeholder="'key '+(index+1)"
                :name="'bparam'+index"
                v-model="param.key"
                @keyup.prevent="setRouteQueryState"
                autofocus
              />
            </li>
            <li>
              <input
                :placeholder="'value '+(index+1)"
                :id="'bvalue'+index"
                :name="'bvalue'+index"
                v-model="param.value"
                @keyup.prevent="setRouteQueryState"
              />
>>>>>>> 17adfeb5
            </li>
            <div>
              <li>
                <button class="icon" @click="removeRequestBodyParam(index)" id="delParam">
                  <i class="material-icons">delete</i>
                </button>
              </li>
            </div>
          </ul>
          <ul>
            <li>
              <button class="icon" @click="addRequestBodyParam" name="addrequest">
                <i class="material-icons">add</i>
                <span>Add New</span>
              </button>
            </li>
          </ul>
        </div>
        <div v-else>
          <ul>
            <li>
              <label for="rawBody">Raw Request Body</label>
              <textarea
                id="rawBody"
                @keydown="formatRawParams"
                rows="8"
                v-model="rawParams"
                v-textarea-auto-height="rawParams"
              ></textarea>
            </li>
          </ul>
        </div>
      </div>
      <div class="flex-wrap">
        <div style="text-align: center;">
          <button
            class="icon"
            id="show-modal"
            @click="showModal = true"
            v-tooltip.bottom="'Import cURL'"
          >
            <i class="material-icons">import_export</i>
          </button>
          <button
            class="icon"
            id="code"
            v-on:click="isHidden = !isHidden"
            :disabled="!isValidURL"
            v-tooltip.bottom="{ content: isHidden ? 'Show Code' : 'Hide Code'}"
          >
            <i class="material-icons" v-if="isHidden">visibility</i>
            <i class="material-icons" v-if="!isHidden">visibility_off</i>
          </button>
        </div>
        <div style="text-align: center;">
          <button
            class="icon"
            @click="copyRequest"
            id="copyRequest"
            ref="copyRequest"
            :disabled="!isValidURL"
            v-tooltip.bottom="'Copy Request URL'"
          >
            <i class="material-icons">file_copy</i>
          </button>
          <button
            class="icon"
            @click="saveRequest"
            id="saveRequest"
            ref="saveRequest"
            :disabled="!isValidURL"
            v-tooltip.bottom="'Save to Collections'"
          >
            <i class="material-icons">save</i>
          </button>
          <button class="icon" @click="clearContent" v-tooltip.bottom="'Clear All'">
            <i class="material-icons">clear_all</i>
          </button>
        </div>
      </div>
    </pw-section>
    <pw-section class="yellow" icon="code" label="Code" ref="requestCode" v-if="!isHidden">
      <ul>
        <li>
          <label for="requestType">Request Type</label>
          <select id="requestType" v-model="requestType">
            <option>JavaScript XHR</option>
            <option>Fetch</option>
            <option>cURL</option>
          </select>
        </li>
      </ul>
      <ul>
        <li>
          <div class="flex-wrap">
            <label for="generatedCode">Generated Code</label>
            <div>
              <button
                class="icon"
                @click="copyRequestCode"
                id="copyRequestCode"
                ref="copyRequestCode"
              >
                <i class="material-icons">file_copy</i>
                <span>Copy</span>
              </button>
            </div>
          </div>
          <textarea
            id="generatedCode"
            ref="generatedCode"
            name="generatedCode"
            rows="8"
            v-model="requestCode"
          ></textarea>
        </li>
      </ul>
    </pw-section>

    <section>
      <input id="tab-one" type="radio" name="grp" checked="checked" />
      <label for="tab-one">Authentication</label>
      <div class="tab">
        <pw-section class="cyan" icon="vpn_key" label="Authentication">
          <ul>
            <li>
              <div class="flex-wrap">
                <label for="auth">Authentication Type</label>
                <div>
                  <button class="icon" @click="clearContent('auth')">
                    <i class="material-icons">clear_all</i>
                    <span>Clear</span>
                  </button>
                </div>
              </div>
              <select id="auth" v-model="auth">
                <option>None</option>
                <option>Basic</option>
                <option>Bearer Token</option>
              </select>
            </li>
          </ul>
          <ul v-if="auth === 'Basic'">
            <li>
              <input placeholder="User" name="http_basic_user" v-model="httpUser" />
            </li>
            <li>
              <input
                placeholder="Password"
                name="http_basic_passwd"
                :type="passwordFieldType"
                v-model="httpPassword"
              />
            </li>
            <div>
              <li>
                <button
                  class="icon"
                  id="switchVisibility"
                  ref="switchVisibility"
                  @click="switchVisibility"
                >
                  <i class="material-icons" v-if="passwordFieldType === 'text'">visibility</i>
                  <i class="material-icons" v-if="passwordFieldType !== 'text'">visibility_off</i>
                </button>
              </li>
            </div>
          </ul>
          <ul v-if="auth === 'Bearer Token'">
            <li>
              <input placeholder="Token" name="bearer_token" v-model="bearerToken" />
            </li>
          </ul>
          <p class="align-right"><pw-toggle
            :on="!urlExcludes.auth"
            @change="setExclude('auth', !$event)">Include Authentication in URL</pw-toggle></p>
        </pw-section>
      </div>
      <input id="tab-two" type="radio" name="grp" />
      <label for="tab-two">Headers</label>
      <div class="tab">
        <pw-section class="orange" icon="toc" label="Headers">
          <ul>
            <li>
              <div class="flex-wrap">
                <label for="headerList">Header List</label>
                <div>
                  <button class="icon" @click="clearContent('headers')">
                    <i class="material-icons">clear_all</i>
                    <span>Clear</span>
                  </button>
                </div>
              </div>
              <textarea
                id="headerList"
                readonly
                v-textarea-auto-height="headerString"
                v-model="headerString"
                placeholder="(add at least one header)"
                rows="1"
              ></textarea>
            </li>
          </ul>
          <ul v-for="(header, index) in headers" :key="index">
            <li>
<<<<<<< HEAD
              <input 
                :placeholder="'header '+(index+1)" 
                :name="'header'+index" 
                :value="header.key" 
                @change="$store.commit('setKeyHeader', { index, value: $event.target.value })" 
                @keyup.prevent="setRouteQueryState" 
                autofocus
              >
            </li>
            <li>
              <input 
                :placeholder="'value '+(index+1)" 
                :name="'value'+index" 
                :value="header.value" 
                @change="$store.commit('setValueHeader', { index, value: $event.target.value })"  
                @keyup.prevent="setRouteQueryState"
              >
=======
              <input
                :placeholder="'header '+(index+1)"
                :name="'header'+index"
                v-model="header.key"
                @keyup.prevent="setRouteQueryState"
                autofocus
              />
            </li>
            <li>
              <input
                :placeholder="'value '+(index+1)"
                :name="'value'+index"
                v-model="header.value"
                @keyup.prevent="setRouteQueryState"
              />
>>>>>>> 17adfeb5
            </li>
            <div>
              <li>
                <button class="icon" @click="removeRequestHeader(index)" id="header">
                  <i class="material-icons">delete</i>
                </button>
              </li>
            </div>
          </ul>
          <ul>
            <li>
              <button class="icon" @click="addRequestHeader">
                <i class="material-icons">add</i>
                <span>Add New</span>
              </button>
            </li>
          </ul>
        </pw-section>
      </div>
      <input id="tab-three" type="radio" name="grp" />
      <label for="tab-three">Parameters</label>
      <div class="tab">
        <pw-section class="pink" icon="input" label="Parameters">
          <ul>
            <li>
              <div class="flex-wrap">
                <label for="paramList">Parameter List</label>
                <div>
                  <button class="icon" @click="clearContent('parameters')">
                    <i class="material-icons">clear_all</i>
                    <span>Clear</span>
                  </button>
                </div>
              </div>
              <textarea
                id="paramList"
                readonly
                v-textarea-auto-height="queryString"
                v-model="queryString"
                placeholder="(add at least one parameter)"
                rows="1"
              ></textarea>
            </li>
          </ul>
          <ul v-for="(param, index) in params" :key="index">
            <li>
<<<<<<< HEAD
              <input 
                :placeholder="'parameter '+(index+1)" 
                :name="'param'+index" 
                :value="param.key" 
                @change="$store.commit('setKeyParams', { index, value: $event.target.value })" 
                autofocus
              >
            </li>
            <li>
              <input 
                :placeholder="'value '+(index+1)" 
                :name="'value'+index" 
                :value="param.value" 
                @change="$store.commit('setValueParams', { index, value: $event.target.value })"
              >
=======
              <input
                :placeholder="'parameter '+(index+1)"
                :name="'param'+index"
                v-model="param.key"
                autofocus
              />
            </li>
            <li>
              <input :placeholder="'value '+(index+1)" :name="'value'+index" v-model="param.value" />
>>>>>>> 17adfeb5
            </li>
            <div>
              <li>
                <button class="icon" @click="removeRequestParam(index)" id="param">
                  <i class="material-icons">delete</i>
                </button>
              </li>
            </div>
          </ul>
          <ul>
            <li>
              <button class="icon" @click="addRequestParam">
                <i class="material-icons">add</i>
                <span>Add New</span>
              </button>
            </li>
          </ul>
        </pw-section>
      </div>
    </section>

    <br>

    <pw-section class="purple" icon="cloud_download" id="response" label="Response" ref="response">
      <ul>
        <li>
          <label for="status">status</label>
          <input
            :class="statusCategory ? statusCategory.className : ''"
            :value="response.status || '(waiting to send request)'"
            ref="status"
            id="status"
            name="status"
            readonly
            type="text"
          />
        </li>
      </ul>
      <ul v-for="(value, key) in response.headers" :key="key">
        <li>
          <label :for="key">{{key}}</label>
          <input :id="key" :value="value" :name="key" readonly />
        </li>
      </ul>
      <ul v-if="response.body">
        <li>
          <div class="flex-wrap">
            <label for="body">response</label>
            <div>
              <button class="icon" @click="copyResponse" ref="copyResponse" v-if="response.body">
                <i class="material-icons">file_copy</i>
                <span>Copy</span>
              </button>
            </div>
          </div>
          <div id="response-details-wrapper">
            <pre><code
              ref="responseBody"
              id="body"
              rows="16"
              placeholder="(waiting to send request)"
            >{{response.body}}</code></pre>
            <iframe
              :class="{hidden: !previewEnabled}"
              class="covers-response"
              ref="previewFrame"
              src="about:blank"
            ></iframe>
          </div>
          <div class="align-right" v-if="response.body && responseType === 'text/html'">
            <button class="icon" @click.prevent="togglePreview">
              <i class="material-icons" v-if="!previewEnabled">visibility</i>
              <i class="material-icons" v-if="previewEnabled">visibility_off</i>
              <span>{{ previewEnabled ? 'Hide Preview' : 'Preview HTML' }}</span>
            </button>
          </div>
        </li>
      </ul>
    </pw-section>

    <br>

    <pw-section class="yellow" icon="folder_special" label="Collections" ref="Collections">
      <collections />
    </pw-section>

    <br>

    <history @useHistory="handleUseHistory" ref="historyComponent"></history>
  </div>
</template>
<script>
import url from "url";
import querystring from "querystring";
import autocomplete from "../components/autocomplete";
import history from "../components/history";
import section from "../components/section";
import textareaAutoHeight from "../directives/textareaAutoHeight";
import toggle from "../components/toggle";
import modal from "../components/modal";
import collections from "../components/collections";
import saveRequestAs from "../components/collections/saveRequestAs";
import parseCurlCommand from "../assets/js/curlparser.js";
import hljs from "highlight.js";
import "highlight.js/styles/dracula.css";

const statusCategories = [
  {
    name: "informational",
    statusCodeRegex: new RegExp(/[1][0-9]+/),
    className: "info-response"
  },
  {
    name: "successful",
    statusCodeRegex: new RegExp(/[2][0-9]+/),
    className: "success-response"
  },
  {
    name: "redirection",
    statusCodeRegex: new RegExp(/[3][0-9]+/),
    className: "redir-response"
  },
  {
    name: "client error",
    statusCodeRegex: new RegExp(/[4][0-9]+/),
    className: "cl-error-response"
  },
  {
    name: "server error",
    statusCodeRegex: new RegExp(/[5][0-9]+/),
    className: "sv-error-response"
  },
  {
    // this object is a catch-all for when no other objects match and should always be last
    name: "unknown",
    statusCodeRegex: new RegExp(/.*/),
    className: "missing-data-response"
  }
];
const parseHeaders = xhr => {
  const headers = xhr
    .getAllResponseHeaders()
    .trim()
    .split(/[\r\n]+/);
  const headerMap = {};
  headers.forEach(line => {
    const parts = line.split(": ");
    const header = parts.shift().toLowerCase();
    const value = parts.join(": ");
    headerMap[header] = value;
  });
  return headerMap;
};
export const findStatusGroup = responseStatus =>
  statusCategories.find(status => status.statusCodeRegex.test(responseStatus));

export default {
  directives: {
    textareaAutoHeight
  },

  components: {
    "pw-section": section,
    "pw-toggle": toggle,
    "pw-modal": modal,
    history,
    autocomplete,
    collections,
    saveRequestAs
  },
  data () {
    return {
      label: "",
      showModal: false,
      copyButton: '<i class="material-icons">file_copy</i>',
      copiedButton: '<i class="material-icons">done</i>',
      method: "GET",
      url: "https://reqres.in",
      auth: "None",
      path: "/api/users",
      httpUser: "",
      httpPassword: "",
      passwordFieldType: "password",
      bearerToken: "",
      headers: [],
      params: [],
      bodyParams: [],
      rawParams: "",
      rawInput: false,
      contentType: "application/json",
      requestType: "JavaScript XHR",
      isHidden: true,
      response: {
        status: "",
        headers: "",
        body: ""
      },
      previewEnabled: false,
      paramsWatchEnabled: true,

<<<<<<< HEAD
    components: {
      'pw-section': section,
      'pw-toggle': toggle,
      'pw-modal': modal,
      history,
      autocomplete,
      collections,
      saveRequestAs,
    },
    data() {
      return {
        showModal: false,
        copyButton: '<i class="material-icons">file_copy</i>',
        copiedButton: '<i class="material-icons">done</i>',
        isHidden: true,
        response: {
          status: '',
          headers: '',
          body: ''
        },
        previewEnabled: false,
        paramsWatchEnabled: true,
=======
      /**
       * These are content types that can be automatically
       * serialized by postwoman.
       */
      knownContentTypes: [
        "application/json",
        "application/x-www-form-urlencoded"
      ],
>>>>>>> 17adfeb5

      /**
       * These are a list of Content Types known to Postwoman.
       */
      validContentTypes: [
        "application/json",
        "application/hal+json",
        "application/xml",
        "application/x-www-form-urlencoded",
        "text/html",
        "text/plain"
      ],
      showRequestModal: false,
      editRequest: {},

      urlExcludes: {}
    };
  },
  watch: {
    urlExcludes: {
        deep: true,
        handler () {
          this.$store.commit("postwoman/applySetting", ['URL_EXCLUDES', Object.assign({}, this.urlExcludes)]);
        }
    },
    contentType(val) {
      this.rawInput = !this.knownContentTypes.includes(val);
    },
    rawInput(status) {
      if (status && this.rawParams === "") this.rawParams = "{}";
      else this.setRouteQueryState();
    },
    "response.body": function(val) {
      var responseText =
        document.querySelector("div#response-details-wrapper pre code") != null
          ? document.querySelector("div#response-details-wrapper pre code")
          : null;
      if (responseText) {
        if (
          document.querySelector(".hljs") !== null &&
          responseText.innerHTML.indexOf('<span class="hljs') !== -1
        ) {
          responseText.removeAttribute("class");
          responseText.innerHTML = null;
          responseText.innerText = this.response.body;
        } else if (
          responseText &&
          this.response.body !== "(waiting to send request)" &&
          this.response.body !== "Loading..." &&
          this.response.body !== "See JavaScript console (F12) for details."
        ) {
          responseText.innerText =
            this.responseType === "application/json" ||
            this.responseType === "application/hal+json"
              ? JSON.stringify(this.response.body, null, 2)
              : this.response.body;
          hljs.highlightBlock(
            document.querySelector("div#response-details-wrapper pre code")
          );
        } else {
          responseText.innerText = this.response.body;
        }
      }
    },
    params: {
      handler: function(newValue) {
        if (!this.paramsWatchEnabled) {
          this.paramsWatchEnabled = true;
          return;
        }
        let path = this.path;
        let queryString = newValue
          .filter(({ key }) => !!key)
          .map(({ key, value }) => `${key}=${value}`)
          .join("&");
        queryString = queryString === "" ? "" : `?${queryString}`;
        if (path.includes("?")) {
          path = path.slice(0, path.indexOf("?")) + queryString;
        } else {
          path = path + queryString;
        }

        this.path = path;
      },
      deep: true
    },
    selectedRequest(newValue, oldValue) {
      // @TODO: Convert all variables to single request variable
      if (!newValue) return;
      this.url = newValue.url;
      this.path = newValue.path;
      this.method = newValue.method;
      this.auth = newValue.auth;
      this.httpUser = newValue.httpUser;
      this.httpPassword = newValue.httpPassword;
      this.passwordFieldType = newValue.passwordFieldType;
      this.bearerToken = newValue.bearerToken;
      this.headers = newValue.headers;
      this.params = newValue.params;
      this.bodyParams = newValue.bodyParams;
      this.rawParams = newValue.rawParams;
      this.rawInput = newValue.rawInput;
      this.contentType = newValue.contentType;
      this.requestType = newValue.requestType;
    },
    editingRequest(newValue) {
      this.editRequest = newValue;
      this.showRequestModal = true;
    }
  },
  computed: {
    selectedRequest() {
      return this.$store.state.postwoman.selectedRequest;
    },
    editingRequest() {
      return this.$store.state.postwoman.editingRequest;
    },
    requestName() {
      return this.label;
    },
    statusCategory() {
      return findStatusGroup(this.response.status);
    },
    isValidURL() {
      const protocol = "^(https?:\\/\\/)?";
      const validIP = new RegExp(
        protocol +
          "(([0-9]|[1-9][0-9]|1[0-9]{2}|2[0-4][0-9]|25[0-5]).){3}([0-9]|[1-9][0-9]|1[0-9]{2}|2[0-4][0-9]|25[0-5])$"
      );
      const validHostname = new RegExp(
        protocol +
          "(([a-zA-Z0-9]|[a-zA-Z0-9][a-zA-Z0-9-]*[a-zA-Z0-9]).)*([A-Za-z0-9]|[A-Za-z0-9][A-Za-z0-9-]*[A-Za-z0-9])$"
      );
      return validIP.test(this.url) || validHostname.test(this.url);
    },
    hasRequestBody() {
      return ["POST", "PUT", "PATCH"].includes(this.method);
    },
    pathName() {
      return this.path.match(/^([^?]*)\??/)[1];
    },
    rawRequestBody() {
      const { bodyParams } = this;
      if (this.contentType === "application/json") {
        try {
          const obj = JSON.parse(
            `{${bodyParams
              .filter(({ key }) => !!key)
              .map(
                ({ key, value }) => `
              "${key}": "${value}"
              `
              )
              .join()}}`
          );
          return JSON.stringify(obj);
        } catch (ex) {
          return "invalid";
        }
      } else {
        return bodyParams
          .filter(({ key }) => !!key)
          .map(({ key, value }) => `${key}=${encodeURIComponent(value)}`)
          .join("&");
      }
    },
<<<<<<< HEAD
    computed: {
      url: {
        get() { return this.$store.state.request.url; },
        set(value) { this.$store.commit('setState', { value, 'attribute': 'url' }) },
      },
      method: {
        get() { return this.$store.state.request.method; },
        set(value) { this.$store.commit('setState', { value, 'attribute': 'method' }) },
      },
      path: {
        get() { return this.$store.state.request.path; },
        set(value) { this.$store.commit('setState', { value, 'attribute': 'path' }) },
      },
      label: {
        get() { return this.$store.state.request.label; },
        set(value) { this.$store.commit('setState', { value, 'attribute': 'label' }) },
      },
      auth: {
        get() { return this.$store.state.request.auth; },
        set(value) { this.$store.commit('setState', { value, 'attribute': 'auth' }) },
      },
      httpUser: {
        get() { return this.$store.state.request.httpUser; },
        set(value) { this.$store.commit('setState', { value, 'attribute': 'httpUser' }) },
      },
      httpPassword: {
        get() { return this.$store.state.request.httpPassword; },
        set(value) { this.$store.commit('setState', { value, 'attribute': 'httpPassword' }) },
      },
      bearerToken: {
        get() { return this.$store.state.request.bearerToken; },
        set(value) { this.$store.commit('setState', { value, 'attribute': 'bearerToken' }) },
      },
      headers: {
        get() { return this.$store.state.request.headers; },
        set(value) { this.$store.commit('setState', { value, 'attribute': 'headers' }) },
      },
      params: {
        get() { return this.$store.state.request.params; },
        set(value) { this.$store.commit('setState', { value, 'attribute': 'params' }) },
      },
      bodyParams: {
        get() { return this.$store.state.request.bodyParams; },
        set(value) { this.$store.commit('setState', { value, 'attribute': 'bodyParams' }) },
      },
      rawParams: {
        get() { return this.$store.state.request.rawParams; },
        set(value) { this.$store.commit('setState', { value, 'attribute': 'rawParams' }) },
      },
      rawInput: {
        get() { return this.$store.state.request.rawInput; },
        set(value) { this.$store.commit('setState', { value, 'attribute': 'rawInput' }) },
      },
      requestType: {
        get() { return this.$store.state.request.requestType; },
        set(value) { this.$store.commit('setState', { value, 'attribute': 'requestType' }) },
      },
      contentType: {
        get() { return this.$store.state.request.contentType; },
        set(value) { this.$store.commit('setState', { value, 'attribute': 'contentType' }) },
      },
      passwordFieldType: {
        get() { return this.$store.state.request.passwordFieldType; },
        set(value) { this.$store.commit('setState', { value, 'attribute': 'passwordFieldType' }) }
      },
      selectedRequest() {
        return this.$store.state.postwoman.selectedRequest;
      },
      editingRequest() {
        return this.$store.state.postwoman.editingRequest;
      },
      requestName() {
        return this.label
      },
      statusCategory() {
        return findStatusGroup(this.response.status);
      },
      isValidURL() {
        const protocol = '^(https?:\\/\\/)?';
        const validIP = new RegExp(protocol +
          "(([0-9]|[1-9][0-9]|1[0-9]{2}|2[0-4][0-9]|25[0-5])\.){3}([0-9]|[1-9][0-9]|1[0-9]{2}|2[0-4][0-9]|25[0-5])$");
        const validHostname = new RegExp(protocol +
          "(([a-zA-Z0-9]|[a-zA-Z0-9][a-zA-Z0-9\-]*[a-zA-Z0-9])\.)*([A-Za-z0-9]|[A-Za-z0-9][A-Za-z0-9\-]*[A-Za-z0-9])$"
=======
    headerString() {
      const result = this.headers
        .filter(({ key }) => !!key)
        .map(({ key, value }) => `${key}: ${value}`)
        .join(",\n");
      return result === "" ? "" : `${result}`;
    },
    queryString() {
      const result = this.params
        .filter(({ key }) => !!key)
        .map(({ key, value }) => `${key}=${encodeURIComponent(value)}`)
        .join("&");
      return result === "" ? "" : `?${result}`;
    },
    responseType() {
      return (this.response.headers["content-type"] || "")
        .split(";")[0]
        .toLowerCase();
    },
    requestCode() {
      if (this.requestType === "JavaScript XHR") {
        var requestString = [];
        requestString.push("const xhr = new XMLHttpRequest()");
        const user = this.auth === "Basic" ? this.httpUser : null;
        const pswd = this.auth === "Basic" ? this.httpPassword : null;
        requestString.push(
          'xhr.open("' +
            this.method +
            '", "' +
            this.url +
            this.path +
            this.queryString +
            '", true, ' +
            user +
            ", " +
            pswd +
            ")"
>>>>>>> 17adfeb5
        );
        if (this.auth === "Bearer Token") {
          requestString.push(
            "xhr.setRequestHeader('Authorization', 'Bearer ' + " +
              this.bearerToken +
              ")"
          );
        }
        if (this.headers) {
          this.headers.forEach(function(element) {
            requestString.push(
              "xhr.setRequestHeader(" + element.key + ", " + element.value + ")"
            );
          });
        }
        if (["POST", "PUT", "PATCH"].includes(this.method)) {
          const requestBody = this.rawInput
            ? this.rawParams
            : this.rawRequestBody;
          requestString.push(
            "xhr.setRequestHeader('Content-Length', " + requestBody.length + ")"
          );
          requestString.push(
            "xhr.setRequestHeader('Content-Type', `" +
              this.contentType +
              "; charset=utf-8`)"
          );
          requestString.push("xhr.send(" + requestBody + ")");
        } else {
          requestString.push("xhr.send()");
        }
<<<<<<< HEAD
      },
      headerString() {
        const result = this.headers
          .filter(({
            key
          }) => !!key)
          .map(({
            key,
            value
          }) => `${key}: ${value}`).join(',\n')
        return result === '' ? '' : `${result}`
      },
      queryString() {
        const result = this.params
          .filter(({
            key
          }) => !!key)
          .map(({
            key,
            value
          }) => `${key}=${encodeURIComponent(value)}`).join('&')
        return result === '' ? '' : `?${result}`
      },
      responseType() {
        return (this.response.headers['content-type'] || '').split(';')[0].toLowerCase();
      },
      requestCode() {
        if (this.requestType === 'JavaScript XHR') {
          var requestString = []
          requestString.push('const xhr = new XMLHttpRequest()');
          const user = this.auth === 'Basic' ? this.httpUser : null
          const pswd = this.auth === 'Basic' ? this.httpPassword : null
          requestString.push('xhr.open("' + this.method + '", "' + this.url + this.path + this.queryString + '", true, ' +
            user + ', ' + pswd + ')');
          if (this.auth === 'Bearer Token') {
            requestString.push("xhr.setRequestHeader('Authorization', 'Bearer ' + " + this.bearerToken + ")");
          }
          if (this.headers) {
            this.headers.forEach(function (element) {
              requestString.push('xhr.setRequestHeader(' + element.key + ', ' + element.value + ')');
            })
          }
          if (['POST', 'PUT', 'PATCH'].includes(this.method)) {
            const requestBody = this.rawInput ? this.rawParams : this.rawRequestBody;
            requestString.push("xhr.setRequestHeader('Content-Length', " + requestBody.length + ")")
            requestString.push("xhr.setRequestHeader('Content-Type', `" + this.contentType + "; charset=utf-8`)")
            requestString.push("xhr.send(" + requestBody + ")")
          } else {
            requestString.push('xhr.send()')
          }
          return requestString.join('\n');
        } else if (this.requestType == 'Fetch') {
          var requestString = [];
          var headers = [];
          requestString.push('fetch("' + this.url + this.path + this.queryString + '", {\n')
          requestString.push('  method: "' + this.method + '",\n')
          if (this.auth === 'Basic') {
            var basic = this.httpUser + ':' + this.httpPassword;
            this.$store.commit('addHeaders', '    "Authorization": "Basic ' + window.btoa(unescape(encodeURIComponent(basic))) + ',\n')
          } else if (this.auth === 'Bearer Token') {
            this.$store.commit('addHeaders', '    "Authorization": "Bearer Token ' + this.bearerToken + ',\n')
          }
          if (['POST', 'PUT', 'PATCH'].includes(this.method)) {
            const requestBody = this.rawInput ? this.rawParams : this.rawRequestBody;
            requestString.push('  body: ' + requestBody + ',\n')
            this.$store.commit('addHeaders', '    "Content-Length": ' + requestBody.length + ',\n')
            this.$store.commit('addHeaders', '    "Content-Type": "' + this.contentType + '; charset=utf-8",\n')
          }
          if (this.headers) {
            this.headers.forEach(function (element) {
              this.$store.commit('addHeaders', '    "' + element.key + '": "' + element.value + '",\n')
            })
          }
          headers = headers.join('').slice(0, -3);
          requestString.push('  headers: {\n' + headers + '\n  },\n')
          requestString.push('  credentials: "same-origin"\n')
          requestString.push(')}).then(function(response) {\n')
          requestString.push('  response.status\n')
          requestString.push('  response.statusText\n')
          requestString.push('  response.headers\n')
          requestString.push('  response.url\n\n')
          requestString.push('  return response.text()\n')
          requestString.push(')}, function(error) {\n')
          requestString.push('  error.message\n')
          requestString.push(')}')
          return requestString.join('');
        } else if (this.requestType === 'cURL') {
          var requestString = [];
          requestString.push('curl -X ' + this.method + ' \\\n')
          requestString.push("  '" + this.url + this.path + this.queryString + "' \\\n")
          if (this.auth === 'Basic') {
            var basic = this.httpUser + ':' + this.httpPassword;
            requestString.push("  -H 'Authorization: Basic " + window.btoa(unescape(encodeURIComponent(basic))) +
              "' \\\n")
          } else if (this.auth === 'Bearer Token') {
            requestString.push("  -H 'Authorization: Bearer Token " + this.bearerToken + "' \\\n")
          }
          if (this.headers) {
            this.headers.forEach(function (element) {
              requestString.push("  -H '" + element.key + ": " + element.value + "' \\\n");
            })
          }
          if (['POST', 'PUT', 'PATCH'].includes(this.method)) {
            const requestBody = this.rawInput ? this.rawParams : this.rawRequestBody;
            requestString.push("  -H 'Content-Length: " + requestBody.length + "' \\\n")
            requestString.push("  -H 'Content-Type: " + this.contentType + "; charset=utf-8' \\\n")
            requestString.push("  -d '" + requestBody + "' \\\n")
          }
          return requestString.join('').slice(0, -3);
=======
        return requestString.join("\n");
      } else if (this.requestType == "Fetch") {
        var requestString = [];
        var headers = [];
        requestString.push(
          'fetch("' + this.url + this.path + this.queryString + '", {\n'
        );
        requestString.push('  method: "' + this.method + '",\n');
        if (this.auth === "Basic") {
          var basic = this.httpUser + ":" + this.httpPassword;
          headers.push(
            '    "Authorization": "Basic ' +
              window.btoa(unescape(encodeURIComponent(basic))) +
              ",\n"
          );
        } else if (this.auth === "Bearer Token") {
          headers.push(
            '    "Authorization": "Bearer Token ' + this.bearerToken + ",\n"
          );
>>>>>>> 17adfeb5
        }
        if (["POST", "PUT", "PATCH"].includes(this.method)) {
          const requestBody = this.rawInput
            ? this.rawParams
            : this.rawRequestBody;
          requestString.push("  body: " + requestBody + ",\n");
          headers.push('    "Content-Length": ' + requestBody.length + ",\n");
          headers.push(
            '    "Content-Type": "' + this.contentType + '; charset=utf-8",\n'
          );
        }
        if (this.headers) {
          this.headers.forEach(function(element) {
            headers.push(
              '    "' + element.key + '": "' + element.value + '",\n'
            );
          });
        }
        headers = headers.join("").slice(0, -3);
        requestString.push("  headers: {\n" + headers + "\n  },\n");
        requestString.push('  credentials: "same-origin"\n');
        requestString.push(")}).then(function(response) {\n");
        requestString.push("  response.status\n");
        requestString.push("  response.statusText\n");
        requestString.push("  response.headers\n");
        requestString.push("  response.url\n\n");
        requestString.push("  return response.text()\n");
        requestString.push(")}, function(error) {\n");
        requestString.push("  error.message\n");
        requestString.push(")}");
        return requestString.join("");
      } else if (this.requestType === "cURL") {
        var requestString = [];
        requestString.push("curl -X " + this.method + " \\\n");
        requestString.push(
          "  '" + this.url + this.path + this.queryString + "' \\\n"
        );
        if (this.auth === "Basic") {
          var basic = this.httpUser + ":" + this.httpPassword;
          requestString.push(
            "  -H 'Authorization: Basic " +
              window.btoa(unescape(encodeURIComponent(basic))) +
              "' \\\n"
          );
        } else if (this.auth === "Bearer Token") {
          requestString.push(
            "  -H 'Authorization: Bearer Token " + this.bearerToken + "' \\\n"
          );
        }
        if (this.headers) {
          this.headers.forEach(function(element) {
            requestString.push(
              "  -H '" + element.key + ": " + element.value + "' \\\n"
            );
          });
        }
        if (["POST", "PUT", "PATCH"].includes(this.method)) {
          const requestBody = this.rawInput
            ? this.rawParams
            : this.rawRequestBody;
          requestString.push(
            "  -H 'Content-Length: " + requestBody.length + "' \\\n"
          );
          requestString.push(
            "  -H 'Content-Type: " + this.contentType + "; charset=utf-8' \\\n"
          );
          requestString.push("  -d '" + requestBody + "' \\\n");
        }
        return requestString.join("").slice(0, -3);
      }
<<<<<<< HEAD
    }, 
    methods: {
      handleUseHistory({
        label,
        method,
        url,
        path
      }) {
        this.label = label;
        this.method = method;
        this.url = url;
        this.path = path;
        this.$refs.request.$el.scrollIntoView({
          behavior: 'smooth'
        });
      },
      async makeRequest(auth, headers, requestBody) {
        const requestOptions = {
            method: this.method,
            url: this.url + this.pathName + this.queryString,
            auth,
            headers,
            data: requestBody ? requestBody.toString() : null
        };
=======
    }
  },
  methods: {
    handleUseHistory({ label, method, url, path }) {
      this.label = label;
      this.method = method;
      this.url = url;
      this.path = path;
      this.$refs.request.$el.scrollIntoView({
        behavior: "smooth"
      });
    },
    async makeRequest(auth, headers, requestBody) {
      const requestOptions = {
        method: this.method,
        url: this.url + this.pathName + this.queryString,
        auth,
        headers,
        data: requestBody ? requestBody.toString() : null
      };
>>>>>>> 17adfeb5

      const config = this.$store.state.postwoman.settings.PROXY_ENABLED
        ? {
            method: "POST",
            url: `https://postwoman.apollotv.xyz/`,
            data: requestOptions
          }
        : requestOptions;

      const response = await this.$axios(config);
      return this.$store.state.postwoman.settings.PROXY_ENABLED
        ? response.data
        : response;
    },
    async sendRequest() {
      this.$toast.clear();

      if (!this.isValidURL) {
        this.$toast.error("URL is not formatted properly", {
          icon: "error"
        });
        return;
      }

      // Start showing the loading bar as soon as possible.
      // The nuxt axios module will hide it when the request is made.
      this.$nuxt.$loading.start();

      if (this.$refs.response.$el.classList.contains("hidden")) {
        this.$refs.response.$el.classList.toggle("hidden");
      }
      this.$refs.response.$el.scrollIntoView({
        behavior: "smooth"
      });
      this.previewEnabled = false;
      this.response.status = "Fetching...";
      this.response.body = "Loading...";

      const auth =
        this.auth === "Basic"
          ? {
              username: this.httpUser,
              password: this.httpPassword
            }
          : null;

      let headers = {};
      let headersObject = {};

      Object.keys(headers).forEach(id => {
        headersObject[headers[id].key] = headers[id].value;
      });
      headers = headersObject;

      // If the request has a body, we want to ensure Content-Length and
      // Content-Type are sent.
      let requestBody;
      if (this.hasRequestBody) {
        requestBody = this.rawInput ? this.rawParams : this.rawRequestBody;

        Object.assign(headers, {
          //'Content-Length': requestBody.length,
          "Content-Type": `${this.contentType}; charset=utf-8`
        });
      }

      // If the request uses a token for auth, we want to make sure it's sent here.
      if (this.auth === "Bearer Token")
        headers["Authorization"] = `Bearer ${this.bearerToken}`;

      headers = Object.assign(
        // Clone the app headers object first, we don't want to
        // mutate it with the request headers added by default.
        Object.assign({}, this.headers),

        // We make our temporary headers object the source so
        // that you can override the added headers if you
        // specify them.
        headers
      );

      Object.keys(headers).forEach(id => {
        headersObject[headers[id].key] = headers[id].value;
      });
      headers = headersObject;

      try {
        const startTime = Date.now();

        const payload = await this.makeRequest(auth, headers, requestBody);

        const duration = Date.now() - startTime;
        this.$toast.info(`Finished in ${duration}ms`, {
          icon: "done"
        });

        (() => {
          const status = (this.response.status = payload.status);
          const headers = (this.response.headers = payload.headers);

          // We don't need to bother parsing JSON, axios already handles it for us!
          const body = (this.response.body = payload.data);

          const date = new Date().toLocaleDateString();
          const time = new Date().toLocaleTimeString();

<<<<<<< HEAD
        this.paramsWatchEnabled = false;
        this.params = params;
      },
      addRequestHeader() {
        this.$store.commit('addHeaders', {
          key: '',
          value: ''
        })
        return false
      },
      removeRequestHeader(index) {
        this.$store.commit('removeHeaders', index)
        this.$toast.error('Deleted', {
          icon: 'delete'
        });
      },
      addRequestParam() {
        this.$store.commit('addParams', { key: '', value: '' })

        return false
      },
      removeRequestParam(index) {
        this.$store.commit('removeParams', index)
        this.$toast.error('Deleted', {
          icon: 'delete'
        });
      },
      addRequestBodyParam() {
        this.$store.commit('addBodyParams', { key: '', value: '' })

        return false
      },
      removeRequestBodyParam(index) {
        this.$store.commit('removeBodyParams', index)
        this.$toast.error('Deleted', {
          icon: 'delete'
        });
      },
      formatRawParams(event) {
        if ((event.which !== 13 && event.which !== 9)) {
=======
          // Addition of an entry to the history component.
          const entry = {
            label: this.requestName,
            status,
            date,
            time,
            method: this.method,
            url: this.url,
            path: this.path
          };
          this.$refs.historyComponent.addEntry(entry);
        })();
      } catch (error) {
        console.error(error);
        if (error.response) {
          this.response.headers = error.response.headers;
          this.response.status = error.response.status;
          this.response.body = error.response.data;

          // Addition of an entry to the history component.
          const entry = {
            label: this.requestName,
            status: this.response.status,
            date: new Date().toLocaleDateString(),
            time: new Date().toLocaleTimeString(),
            method: this.method,
            url: this.url,
            path: this.path
          };
          this.$refs.historyComponent.addEntry(entry);
>>>>>>> 17adfeb5
          return;
        } else {
          this.response.status = error.message;
          this.response.body = "See JavaScript console (F12) for details.";
          this.$toast.error(error + " (F12 for details)", {
            icon: "error"
          });
          if (!this.$store.state.postwoman.settings.PROXY_ENABLED) {
            this.$toast.info("Try enabling Proxy", {
              icon: "help",
              duration: 5000,
              action: {
                text: "Settings",
                onClick: (e, toastObject) => {
                  this.$router.push({ path: "/settings" });
                }
              }
            });
          }
        }
      }
    },
    getQueryStringFromPath() {
      let queryString,
        pathParsed = url.parse(this.path);
      return (queryString = pathParsed.query ? pathParsed.query : "");
    },
    queryStringToArray(queryString) {
      let queryParsed = querystring.parse(queryString);
      return Object.keys(queryParsed).map(key => ({
        key: key,
        value: queryParsed[key]
      }));
    },
    pathInputHandler() {
      let queryString = this.getQueryStringFromPath(),
        params = this.queryStringToArray(queryString);

      this.paramsWatchEnabled = false;
      this.params = params;
    },
    addRequestHeader() {
      this.headers.push({
        key: "",
        value: ""
      });
      return false;
    },
    removeRequestHeader(index) {
      this.headers.splice(index, 1);
      this.$toast.error("Deleted", {
        icon: "delete"
      });
    },
    addRequestParam() {
      this.params.push({
        key: "",
        value: ""
      });
      return false;
    },
    removeRequestParam(index) {
      this.params.splice(index, 1);
      this.$toast.error("Deleted", {
        icon: "delete"
      });
    },
    addRequestBodyParam() {
      this.bodyParams.push({
        key: "",
        value: ""
      });
      return false;
    },
    removeRequestBodyParam(index) {
      this.bodyParams.splice(index, 1);
      this.$toast.error("Deleted", {
        icon: "delete"
      });
    },
    formatRawParams(event) {
      if (event.which !== 13 && event.which !== 9) {
        return;
      }
      const textBody = event.target.value;
      const textBeforeCursor = textBody.substring(
        0,
        event.target.selectionStart
      );
      const textAfterCursor = textBody.substring(event.target.selectionEnd);
      if (event.which === 13) {
        event.preventDefault();
        const oldSelectionStart = event.target.selectionStart;
        const lastLine = textBeforeCursor.split("\n").slice(-1)[0];
        const rightPadding = lastLine.match(/([\s\t]*).*/)[1] || "";
        event.target.value =
          textBeforeCursor + "\n" + rightPadding + textAfterCursor;
        setTimeout(
          () =>
            (event.target.selectionStart = event.target.selectionEnd =
              oldSelectionStart + rightPadding.length + 1),
          1
        );
      } else if (event.which === 9) {
        event.preventDefault();
        const oldSelectionStart = event.target.selectionStart;
        event.target.value = textBeforeCursor + "\xa0\xa0" + textAfterCursor;
        event.target.selectionStart = event.target.selectionEnd =
          oldSelectionStart + 2;
        return false;
      }
    },
    copyRequest() {
      if (navigator.share) {
        let time = new Date().toLocaleTimeString();
        let date = new Date().toLocaleDateString();
        navigator
          .share({
            title: `Postwoman`,
            text: `Postwoman • API request builder at ${time} on ${date}`,
            url: window.location.href
          })
          .then(() => {})
          .catch(console.error);
      } else {
        var dummy = document.createElement("input");
        document.body.appendChild(dummy);
        dummy.value = window.location.href;
        dummy.select();
        document.execCommand("copy");
        document.body.removeChild(dummy);
        this.$refs.copyRequest.innerHTML = this.copiedButton;
        this.$toast.info("Copied to clipboard", {
          icon: "done"
        });
        setTimeout(
          () =>
            (this.$refs.copyRequest.innerHTML =
              '<i class="material-icons">file_copy</i>'),
          1000
        );
      }
    },
    copyRequestCode() {
      this.$refs.copyRequestCode.innerHTML =
        this.copiedButton + "<span>Copied</span>";
      this.$toast.success("Copied to clipboard", {
        icon: "done"
      });
      this.$refs.generatedCode.select();
      document.execCommand("copy");
      setTimeout(
        () =>
          (this.$refs.copyRequestCode.innerHTML =
            this.copyButton + "<span>Copy</span>"),
        1000
      );
    },
    copyResponse() {
      this.$refs.copyResponse.innerHTML =
        this.copiedButton + "<span>Copied</span>";
      this.$toast.success("Copied to clipboard", {
        icon: "done"
      });
      // Creates a textarea element
      var aux = document.createElement("textarea");
      var copy =
        this.responseType == "application/json"
          ? JSON.stringify(this.response.body)
          : this.response.body;
      // Adds response body to the new textarea
      aux.innerText = copy;
      // Append the textarea to the body
      document.body.appendChild(aux);
      // Highlight the content
      aux.select();
      document.execCommand("copy");
      // Remove the input from the body
      document.body.removeChild(aux);
      setTimeout(
        () =>
          (this.$refs.copyResponse.innerHTML =
            this.copyButton + "<span>Copy</span>"),
        1000
      );
    },
    togglePreview() {
      this.previewEnabled = !this.previewEnabled;
      if (this.previewEnabled) {
        // If you want to add 'preview' support for other response types,
        // just add them here.
        if (this.responseType === "text/html") {
          // If the preview already has that URL loaded, let's not bother re-loading it all.
          if (
            this.$refs.previewFrame.getAttribute("data-previewing-url") ===
            this.url
          )
            return;
          // Use DOMParser to parse document HTML.
          const previewDocument = new DOMParser().parseFromString(
            this.response.body,
            this.responseType
          );
          // Inject <base href="..."> tag to head, to fix relative CSS/HTML paths.
          previewDocument.head.innerHTML =
            `<base href="${this.url}">` + previewDocument.head.innerHTML;
          // Finally, set the iframe source to the resulting HTML.
          this.$refs.previewFrame.srcdoc =
            previewDocument.documentElement.outerHTML;
          this.$refs.previewFrame.setAttribute("data-previewing-url", this.url);
        }
      }
    },
    setRouteQueryState() {
      const flat = key => (this[key] !== "" ? `${key}=${this[key]}&` : "");
      const deep = key => {
        const haveItems = [...this[key]].length;
        if (haveItems && this[key]["value"] !== "") {
          return `${key}=${JSON.stringify(this[key])}&`;
        } else return "";
      };
      let flats = [
        "method",
        "url",
        "path",
        !this.urlExcludes.auth ? "auth" : null,
        "httpUser",
        "httpPassword",
        "bearerToken",
        "contentType"
      ].filter((item) => item !== null).map(item => flat(item));
      let deeps = ["headers", "params"].map(item => deep(item));
      let bodyParams = this.rawInput
        ? [flat("rawParams")]
        : [deep("bodyParams")];

      this.$router.replace(
        "/?" +
          flats
            .concat(deeps, bodyParams)
            .join("")
            .slice(0, -1)
      );
    },
    setRouteQueries(queries) {
      if (typeof queries !== "object")
        throw new Error("Route query parameters must be a Object");
      for (const key in queries) {
        if (["headers", "params", "bodyParams"].includes(key))
          this[key] = JSON.parse(queries[key]);
        if (key === "rawParams") {
          this.rawInput = true;
          this.rawParams = queries["rawParams"];
        } else if (typeof this[key] === "string") this[key] = queries[key];
      }
    },
    observeRequestButton() {
      const requestElement = this.$refs.request.$el;
      const sendButtonElement = this.$refs.sendButton;
      const observer = new IntersectionObserver(
        (entries, observer) => {
          entries.forEach(entry => {
            if (entry.isIntersecting)
              sendButtonElement.classList.remove("show");
            // The button should float when it is no longer visible on screen.
            // This is done by adding the show class to the button.
            else sendButtonElement.classList.add("show");
          });
<<<<<<< HEAD
        }, {
          rootMargin: '0px',
          threshold: [0],
        });
        observer.observe(requestElement);
      },
      handleImport() {
        let textarea = document.getElementById("import-text")
        let text = textarea.value;
        try {
         let parsedCurl = parseCurlCommand(text);
         this.url = parsedCurl.url.replace(/"/g,"").replace(/'/g,"");
         this.url = this.url.slice(-1).pop() == '/' ? this.url.slice(0, -1): this.url;
         this.path = "";
         this.headers = [];
          for (const key of Object.keys(parsedCurl.headers)) {
            this.$store.commit('addHeaders', { key: key, value: parsedCurl.headers[key] })
          }
          this.method = parsedCurl.method.toUpperCase();
          if (parsedCurl["data"]){
            this.rawInput = true;
            this.rawParams = parsedCurl["data"];
          }
          this.showModal = false;
        } catch (error) {
          this.showModal = false;
          this.$toast.error('cURL is not formatted properly', {
            icon: 'error'
=======
        },
        {
          rootMargin: "0px",
          threshold: [0]
        }
      );
      observer.observe(requestElement);
    },
    handleImport() {
      let textarea = document.getElementById("import-text");
      let text = textarea.value;
      try {
        let parsedCurl = parseCurlCommand(text);
        this.url = parsedCurl.url.replace(/"/g, "").replace(/'/g, "");
        this.url =
          this.url.slice(-1).pop() == "/" ? this.url.slice(0, -1) : this.url;
        this.path = "";
        this.headers = [];
        for (const key of Object.keys(parsedCurl.headers)) {
          this.headers.push({
            key: key,
            value: parsedCurl.headers[key]
>>>>>>> 17adfeb5
          });
        }
        this.method = parsedCurl.method.toUpperCase();
        if (parsedCurl["data"]) {
          this.rawInput = true;
          this.rawParams = parsedCurl["data"];
        }
        this.showModal = false;
      } catch (error) {
        this.showModal = false;
        this.$toast.error("cURL is not formatted properly", {
          icon: "error"
        });
      }
    },
    toggleModal() {
      this.showModal = !this.showModal;
    },
    switchVisibility() {
      this.passwordFieldType =
        this.passwordFieldType === "password" ? "text" : "password";
    },
    clearContent(name) {
      switch (name) {
        case "auth":
          this.auth = "None";
          this.httpUser = "";
          this.httpPassword = "";
          this.bearerToken = "";
          break;
        case "headers":
          this.headers = [];
          break;
        case "parameters":
          this.params = [];
          break;
        default:
          (this.label = ""),
            (this.method = "GET"),
            (this.url = "https://reqres.in"),
            (this.auth = "None"),
            (this.path = "/api/users"),
            (this.auth = "None");
          this.httpUser = "";
          this.httpPassword = "";
          this.bearerToken = "";
          this.headers = [];
          this.params = [];
          this.bodyParams = [];
          this.rawParams = "";
      }
      this.$toast.info("Cleared", {
        icon: "clear_all"
      });
    },
    saveRequest() {
      this.editRequest = {
        url: this.url,
        path: this.path,
        method: this.method,
        auth: this.auth,
        httpUser: this.httpUser,
        httpPassword: this.httpPassword,
        passwordFieldType: this.passwordFieldType,
        bearerToken: this.bearerToken,
        headers: this.headers,
        params: this.params,
        bodyParams: this.bodyParams,
        rawParams: this.rawParams,
        rawInput: this.rawInput,
        contentType: this.contentType,
        requestType: this.requestType
      };

      if (this.selectedRequest.url) {
        this.editRequest = Object.assign(
          {},
          this.selectedRequest,
          this.editRequest
        );
      }

      this.showRequestModal = true;
    },
    hideRequestModal() {
      this.showRequestModal = false;
      this.editRequest = {};
    },
    setExclude (excludedField, excluded) {
        this.urlExcludes[excludedField] = excluded;
        this.setRouteQueryState();
    }
  },
  mounted() {
    this.observeRequestButton();
  },
  created() {
    this.urlExcludes = this.$store.state.postwoman.settings.URL_EXCLUDES || {
        // Exclude authentication by default for security reasons.
        auth: true
    };

    if (Object.keys(this.$route.query).length)
      this.setRouteQueries(this.$route.query);
    this.$watch(
      vm => [
        vm.label,
        vm.method,
        vm.url,
        vm.auth,
        vm.path,
        vm.httpUser,
        vm.httpPassword,
        vm.bearerToken,
        vm.headers,
        vm.params,
        vm.bodyParams,
        vm.contentType,
        vm.rawParams
      ],
      val => {
        this.setRouteQueryState();
      }
    );
  }
};
</script><|MERGE_RESOLUTION|>--- conflicted
+++ resolved
@@ -43,7 +43,7 @@
       <ul>
         <li>
           <label for="method">Method</label>
-          <select id="method" v-model="method">
+          <select id="method" v-model="method" @change="methodChange">
             <option>GET</option>
             <option>HEAD</option>
             <option>POST</option>
@@ -130,7 +130,6 @@
           </ul>
           <ul v-for="(param, index) in bodyParams" :key="index">
             <li>
-<<<<<<< HEAD
               <input 
                 :placeholder="'key '+(index+1)" 
                 :name="'bparam'+index" 
@@ -138,7 +137,7 @@
                 @change="$store.commit('setKeyBodyParams', { index, value: $event.target.value })" 
                 @keyup.prevent="setRouteQueryState" 
                 autofocus
-              >
+              />
             </li>
             <li>
               <input 
@@ -148,25 +147,7 @@
                 :value="param.value" 
                 @change="$store.commit('setValueBodyParams', { index, value: $event.target.value })" 
                 @keyup.prevent="setRouteQueryState"
-              >
-=======
-              <input
-                :placeholder="'key '+(index+1)"
-                :name="'bparam'+index"
-                v-model="param.key"
-                @keyup.prevent="setRouteQueryState"
-                autofocus
               />
-            </li>
-            <li>
-              <input
-                :placeholder="'value '+(index+1)"
-                :id="'bvalue'+index"
-                :name="'bvalue'+index"
-                v-model="param.value"
-                @keyup.prevent="setRouteQueryState"
-              />
->>>>>>> 17adfeb5
             </li>
             <div>
               <li>
@@ -372,7 +353,6 @@
           </ul>
           <ul v-for="(header, index) in headers" :key="index">
             <li>
-<<<<<<< HEAD
               <input 
                 :placeholder="'header '+(index+1)" 
                 :name="'header'+index" 
@@ -380,7 +360,7 @@
                 @change="$store.commit('setKeyHeader', { index, value: $event.target.value })" 
                 @keyup.prevent="setRouteQueryState" 
                 autofocus
-              >
+              />
             </li>
             <li>
               <input 
@@ -389,24 +369,7 @@
                 :value="header.value" 
                 @change="$store.commit('setValueHeader', { index, value: $event.target.value })"  
                 @keyup.prevent="setRouteQueryState"
-              >
-=======
-              <input
-                :placeholder="'header '+(index+1)"
-                :name="'header'+index"
-                v-model="header.key"
-                @keyup.prevent="setRouteQueryState"
-                autofocus
               />
-            </li>
-            <li>
-              <input
-                :placeholder="'value '+(index+1)"
-                :name="'value'+index"
-                v-model="header.value"
-                @keyup.prevent="setRouteQueryState"
-              />
->>>>>>> 17adfeb5
             </li>
             <div>
               <li>
@@ -453,14 +416,13 @@
           </ul>
           <ul v-for="(param, index) in params" :key="index">
             <li>
-<<<<<<< HEAD
               <input 
                 :placeholder="'parameter '+(index+1)" 
                 :name="'param'+index" 
                 :value="param.key" 
                 @change="$store.commit('setKeyParams', { index, value: $event.target.value })" 
                 autofocus
-              >
+              />
             </li>
             <li>
               <input 
@@ -468,18 +430,7 @@
                 :name="'value'+index" 
                 :value="param.value" 
                 @change="$store.commit('setValueParams', { index, value: $event.target.value })"
-              >
-=======
-              <input
-                :placeholder="'parameter '+(index+1)"
-                :name="'param'+index"
-                v-model="param.key"
-                autofocus
               />
-            </li>
-            <li>
-              <input :placeholder="'value '+(index+1)" :name="'value'+index" v-model="param.value" />
->>>>>>> 17adfeb5
             </li>
             <div>
               <li>
@@ -652,25 +603,9 @@
   },
   data () {
     return {
-      label: "",
       showModal: false,
       copyButton: '<i class="material-icons">file_copy</i>',
       copiedButton: '<i class="material-icons">done</i>',
-      method: "GET",
-      url: "https://reqres.in",
-      auth: "None",
-      path: "/api/users",
-      httpUser: "",
-      httpPassword: "",
-      passwordFieldType: "password",
-      bearerToken: "",
-      headers: [],
-      params: [],
-      bodyParams: [],
-      rawParams: "",
-      rawInput: false,
-      contentType: "application/json",
-      requestType: "JavaScript XHR",
       isHidden: true,
       response: {
         status: "",
@@ -680,30 +615,6 @@
       previewEnabled: false,
       paramsWatchEnabled: true,
 
-<<<<<<< HEAD
-    components: {
-      'pw-section': section,
-      'pw-toggle': toggle,
-      'pw-modal': modal,
-      history,
-      autocomplete,
-      collections,
-      saveRequestAs,
-    },
-    data() {
-      return {
-        showModal: false,
-        copyButton: '<i class="material-icons">file_copy</i>',
-        copiedButton: '<i class="material-icons">done</i>',
-        isHidden: true,
-        response: {
-          status: '',
-          headers: '',
-          body: ''
-        },
-        previewEnabled: false,
-        paramsWatchEnabled: true,
-=======
       /**
        * These are content types that can be automatically
        * serialized by postwoman.
@@ -712,7 +623,6 @@
         "application/json",
         "application/x-www-form-urlencoded"
       ],
->>>>>>> 17adfeb5
 
       /**
        * These are a list of Content Types known to Postwoman.
@@ -824,6 +734,71 @@
     }
   },
   computed: {
+    url: {
+        get() { return this.$store.state.request.url; },
+        set(value) { this.$store.commit('setState', { value, 'attribute': 'url' }) },
+      },
+    method: {
+      get() { return this.$store.state.request.method; },
+      set(value) { this.$store.commit('setState', { value, 'attribute': 'method' }) },
+    },
+    path: {
+      get() { return this.$store.state.request.path; },
+      set(value) { this.$store.commit('setState', { value, 'attribute': 'path' }) },
+    },
+    label: {
+      get() { return this.$store.state.request.label; },
+      set(value) { this.$store.commit('setState', { value, 'attribute': 'label' }) },
+    },
+    auth: {
+      get() { return this.$store.state.request.auth; },
+      set(value) { this.$store.commit('setState', { value, 'attribute': 'auth' }) },
+    },
+    httpUser: {
+      get() { return this.$store.state.request.httpUser; },
+      set(value) { this.$store.commit('setState', { value, 'attribute': 'httpUser' }) },
+    },
+    httpPassword: {
+      get() { return this.$store.state.request.httpPassword; },
+      set(value) { this.$store.commit('setState', { value, 'attribute': 'httpPassword' }) },
+    },
+    bearerToken: {
+      get() { return this.$store.state.request.bearerToken; },
+      set(value) { this.$store.commit('setState', { value, 'attribute': 'bearerToken' }) },
+    },
+    headers: {
+      get() { return this.$store.state.request.headers; },
+      set(value) { this.$store.commit('setState', { value, 'attribute': 'headers' }) },
+    },
+    params: {
+      get() { return this.$store.state.request.params; },
+      set(value) { this.$store.commit('setState', { value, 'attribute': 'params' }) },
+    },
+    bodyParams: {
+      get() { return this.$store.state.request.bodyParams; },
+      set(value) { this.$store.commit('setState', { value, 'attribute': 'bodyParams' }) },
+    },
+    rawParams: {
+      get() { return this.$store.state.request.rawParams; },
+      set(value) { this.$store.commit('setState', { value, 'attribute': 'rawParams' }) },
+    },
+    rawInput: {
+      get() { return this.$store.state.request.rawInput; },
+      set(value) { this.$store.commit('setState', { value, 'attribute': 'rawInput' }) },
+    },
+    requestType: {
+      get() { return this.$store.state.request.requestType; },
+      set(value) { this.$store.commit('setState', { value, 'attribute': 'requestType' }) },
+    },
+    contentType: {
+      get() { return this.$store.state.request.contentType; },
+      set(value) { this.$store.commit('setState', { value, 'attribute': 'contentType' }) },
+    },
+    passwordFieldType: {
+      get() { return this.$store.state.request.passwordFieldType; },
+      set(value) { this.$store.commit('setState', { value, 'attribute': 'passwordFieldType' }) }
+    },
+
     selectedRequest() {
       return this.$store.state.postwoman.selectedRequest;
     },
@@ -879,91 +854,6 @@
           .join("&");
       }
     },
-<<<<<<< HEAD
-    computed: {
-      url: {
-        get() { return this.$store.state.request.url; },
-        set(value) { this.$store.commit('setState', { value, 'attribute': 'url' }) },
-      },
-      method: {
-        get() { return this.$store.state.request.method; },
-        set(value) { this.$store.commit('setState', { value, 'attribute': 'method' }) },
-      },
-      path: {
-        get() { return this.$store.state.request.path; },
-        set(value) { this.$store.commit('setState', { value, 'attribute': 'path' }) },
-      },
-      label: {
-        get() { return this.$store.state.request.label; },
-        set(value) { this.$store.commit('setState', { value, 'attribute': 'label' }) },
-      },
-      auth: {
-        get() { return this.$store.state.request.auth; },
-        set(value) { this.$store.commit('setState', { value, 'attribute': 'auth' }) },
-      },
-      httpUser: {
-        get() { return this.$store.state.request.httpUser; },
-        set(value) { this.$store.commit('setState', { value, 'attribute': 'httpUser' }) },
-      },
-      httpPassword: {
-        get() { return this.$store.state.request.httpPassword; },
-        set(value) { this.$store.commit('setState', { value, 'attribute': 'httpPassword' }) },
-      },
-      bearerToken: {
-        get() { return this.$store.state.request.bearerToken; },
-        set(value) { this.$store.commit('setState', { value, 'attribute': 'bearerToken' }) },
-      },
-      headers: {
-        get() { return this.$store.state.request.headers; },
-        set(value) { this.$store.commit('setState', { value, 'attribute': 'headers' }) },
-      },
-      params: {
-        get() { return this.$store.state.request.params; },
-        set(value) { this.$store.commit('setState', { value, 'attribute': 'params' }) },
-      },
-      bodyParams: {
-        get() { return this.$store.state.request.bodyParams; },
-        set(value) { this.$store.commit('setState', { value, 'attribute': 'bodyParams' }) },
-      },
-      rawParams: {
-        get() { return this.$store.state.request.rawParams; },
-        set(value) { this.$store.commit('setState', { value, 'attribute': 'rawParams' }) },
-      },
-      rawInput: {
-        get() { return this.$store.state.request.rawInput; },
-        set(value) { this.$store.commit('setState', { value, 'attribute': 'rawInput' }) },
-      },
-      requestType: {
-        get() { return this.$store.state.request.requestType; },
-        set(value) { this.$store.commit('setState', { value, 'attribute': 'requestType' }) },
-      },
-      contentType: {
-        get() { return this.$store.state.request.contentType; },
-        set(value) { this.$store.commit('setState', { value, 'attribute': 'contentType' }) },
-      },
-      passwordFieldType: {
-        get() { return this.$store.state.request.passwordFieldType; },
-        set(value) { this.$store.commit('setState', { value, 'attribute': 'passwordFieldType' }) }
-      },
-      selectedRequest() {
-        return this.$store.state.postwoman.selectedRequest;
-      },
-      editingRequest() {
-        return this.$store.state.postwoman.editingRequest;
-      },
-      requestName() {
-        return this.label
-      },
-      statusCategory() {
-        return findStatusGroup(this.response.status);
-      },
-      isValidURL() {
-        const protocol = '^(https?:\\/\\/)?';
-        const validIP = new RegExp(protocol +
-          "(([0-9]|[1-9][0-9]|1[0-9]{2}|2[0-4][0-9]|25[0-5])\.){3}([0-9]|[1-9][0-9]|1[0-9]{2}|2[0-4][0-9]|25[0-5])$");
-        const validHostname = new RegExp(protocol +
-          "(([a-zA-Z0-9]|[a-zA-Z0-9][a-zA-Z0-9\-]*[a-zA-Z0-9])\.)*([A-Za-z0-9]|[A-Za-z0-9][A-Za-z0-9\-]*[A-Za-z0-9])$"
-=======
     headerString() {
       const result = this.headers
         .filter(({ key }) => !!key)
@@ -1001,7 +891,6 @@
             ", " +
             pswd +
             ")"
->>>>>>> 17adfeb5
         );
         if (this.auth === "Bearer Token") {
           requestString.push(
@@ -1033,117 +922,6 @@
         } else {
           requestString.push("xhr.send()");
         }
-<<<<<<< HEAD
-      },
-      headerString() {
-        const result = this.headers
-          .filter(({
-            key
-          }) => !!key)
-          .map(({
-            key,
-            value
-          }) => `${key}: ${value}`).join(',\n')
-        return result === '' ? '' : `${result}`
-      },
-      queryString() {
-        const result = this.params
-          .filter(({
-            key
-          }) => !!key)
-          .map(({
-            key,
-            value
-          }) => `${key}=${encodeURIComponent(value)}`).join('&')
-        return result === '' ? '' : `?${result}`
-      },
-      responseType() {
-        return (this.response.headers['content-type'] || '').split(';')[0].toLowerCase();
-      },
-      requestCode() {
-        if (this.requestType === 'JavaScript XHR') {
-          var requestString = []
-          requestString.push('const xhr = new XMLHttpRequest()');
-          const user = this.auth === 'Basic' ? this.httpUser : null
-          const pswd = this.auth === 'Basic' ? this.httpPassword : null
-          requestString.push('xhr.open("' + this.method + '", "' + this.url + this.path + this.queryString + '", true, ' +
-            user + ', ' + pswd + ')');
-          if (this.auth === 'Bearer Token') {
-            requestString.push("xhr.setRequestHeader('Authorization', 'Bearer ' + " + this.bearerToken + ")");
-          }
-          if (this.headers) {
-            this.headers.forEach(function (element) {
-              requestString.push('xhr.setRequestHeader(' + element.key + ', ' + element.value + ')');
-            })
-          }
-          if (['POST', 'PUT', 'PATCH'].includes(this.method)) {
-            const requestBody = this.rawInput ? this.rawParams : this.rawRequestBody;
-            requestString.push("xhr.setRequestHeader('Content-Length', " + requestBody.length + ")")
-            requestString.push("xhr.setRequestHeader('Content-Type', `" + this.contentType + "; charset=utf-8`)")
-            requestString.push("xhr.send(" + requestBody + ")")
-          } else {
-            requestString.push('xhr.send()')
-          }
-          return requestString.join('\n');
-        } else if (this.requestType == 'Fetch') {
-          var requestString = [];
-          var headers = [];
-          requestString.push('fetch("' + this.url + this.path + this.queryString + '", {\n')
-          requestString.push('  method: "' + this.method + '",\n')
-          if (this.auth === 'Basic') {
-            var basic = this.httpUser + ':' + this.httpPassword;
-            this.$store.commit('addHeaders', '    "Authorization": "Basic ' + window.btoa(unescape(encodeURIComponent(basic))) + ',\n')
-          } else if (this.auth === 'Bearer Token') {
-            this.$store.commit('addHeaders', '    "Authorization": "Bearer Token ' + this.bearerToken + ',\n')
-          }
-          if (['POST', 'PUT', 'PATCH'].includes(this.method)) {
-            const requestBody = this.rawInput ? this.rawParams : this.rawRequestBody;
-            requestString.push('  body: ' + requestBody + ',\n')
-            this.$store.commit('addHeaders', '    "Content-Length": ' + requestBody.length + ',\n')
-            this.$store.commit('addHeaders', '    "Content-Type": "' + this.contentType + '; charset=utf-8",\n')
-          }
-          if (this.headers) {
-            this.headers.forEach(function (element) {
-              this.$store.commit('addHeaders', '    "' + element.key + '": "' + element.value + '",\n')
-            })
-          }
-          headers = headers.join('').slice(0, -3);
-          requestString.push('  headers: {\n' + headers + '\n  },\n')
-          requestString.push('  credentials: "same-origin"\n')
-          requestString.push(')}).then(function(response) {\n')
-          requestString.push('  response.status\n')
-          requestString.push('  response.statusText\n')
-          requestString.push('  response.headers\n')
-          requestString.push('  response.url\n\n')
-          requestString.push('  return response.text()\n')
-          requestString.push(')}, function(error) {\n')
-          requestString.push('  error.message\n')
-          requestString.push(')}')
-          return requestString.join('');
-        } else if (this.requestType === 'cURL') {
-          var requestString = [];
-          requestString.push('curl -X ' + this.method + ' \\\n')
-          requestString.push("  '" + this.url + this.path + this.queryString + "' \\\n")
-          if (this.auth === 'Basic') {
-            var basic = this.httpUser + ':' + this.httpPassword;
-            requestString.push("  -H 'Authorization: Basic " + window.btoa(unescape(encodeURIComponent(basic))) +
-              "' \\\n")
-          } else if (this.auth === 'Bearer Token') {
-            requestString.push("  -H 'Authorization: Bearer Token " + this.bearerToken + "' \\\n")
-          }
-          if (this.headers) {
-            this.headers.forEach(function (element) {
-              requestString.push("  -H '" + element.key + ": " + element.value + "' \\\n");
-            })
-          }
-          if (['POST', 'PUT', 'PATCH'].includes(this.method)) {
-            const requestBody = this.rawInput ? this.rawParams : this.rawRequestBody;
-            requestString.push("  -H 'Content-Length: " + requestBody.length + "' \\\n")
-            requestString.push("  -H 'Content-Type: " + this.contentType + "; charset=utf-8' \\\n")
-            requestString.push("  -d '" + requestBody + "' \\\n")
-          }
-          return requestString.join('').slice(0, -3);
-=======
         return requestString.join("\n");
       } else if (this.requestType == "Fetch") {
         var requestString = [];
@@ -1154,32 +932,21 @@
         requestString.push('  method: "' + this.method + '",\n');
         if (this.auth === "Basic") {
           var basic = this.httpUser + ":" + this.httpPassword;
-          headers.push(
-            '    "Authorization": "Basic ' +
-              window.btoa(unescape(encodeURIComponent(basic))) +
-              ",\n"
-          );
+          this.$store.commit('addHeaders', '    "Authorization": "Basic ' + window.btoa(unescape(encodeURIComponent(basic))) + ",\n")
         } else if (this.auth === "Bearer Token") {
-          headers.push(
-            '    "Authorization": "Bearer Token ' + this.bearerToken + ",\n"
-          );
->>>>>>> 17adfeb5
+          this.$store.commit('addHeaders', '    "Authorization": "Bearer Token ' + this.bearerToken + ",\n")
         }
         if (["POST", "PUT", "PATCH"].includes(this.method)) {
           const requestBody = this.rawInput
             ? this.rawParams
             : this.rawRequestBody;
           requestString.push("  body: " + requestBody + ",\n");
-          headers.push('    "Content-Length": ' + requestBody.length + ",\n");
-          headers.push(
-            '    "Content-Type": "' + this.contentType + '; charset=utf-8",\n'
-          );
+          this.$store.commit('addHeaders', '    "Content-Length": ' + requestBody.length + ",\n")
+          this.$store.commit('addHeaders', '    "Content-Type": "' + this.contentType + '; charset=utf-8",\n')
         }
         if (this.headers) {
           this.headers.forEach(function(element) {
-            headers.push(
-              '    "' + element.key + '": "' + element.value + '",\n'
-            );
+            this.$store.commit('addHeaders', '    "' + element.key + '": "' + element.value + '",\n')
           });
         }
         headers = headers.join("").slice(0, -3);
@@ -1234,32 +1001,6 @@
         }
         return requestString.join("").slice(0, -3);
       }
-<<<<<<< HEAD
-    }, 
-    methods: {
-      handleUseHistory({
-        label,
-        method,
-        url,
-        path
-      }) {
-        this.label = label;
-        this.method = method;
-        this.url = url;
-        this.path = path;
-        this.$refs.request.$el.scrollIntoView({
-          behavior: 'smooth'
-        });
-      },
-      async makeRequest(auth, headers, requestBody) {
-        const requestOptions = {
-            method: this.method,
-            url: this.url + this.pathName + this.queryString,
-            auth,
-            headers,
-            data: requestBody ? requestBody.toString() : null
-        };
-=======
     }
   },
   methods: {
@@ -1280,7 +1021,6 @@
         headers,
         data: requestBody ? requestBody.toString() : null
       };
->>>>>>> 17adfeb5
 
       const config = this.$store.state.postwoman.settings.PROXY_ENABLED
         ? {
@@ -1387,48 +1127,6 @@
           const date = new Date().toLocaleDateString();
           const time = new Date().toLocaleTimeString();
 
-<<<<<<< HEAD
-        this.paramsWatchEnabled = false;
-        this.params = params;
-      },
-      addRequestHeader() {
-        this.$store.commit('addHeaders', {
-          key: '',
-          value: ''
-        })
-        return false
-      },
-      removeRequestHeader(index) {
-        this.$store.commit('removeHeaders', index)
-        this.$toast.error('Deleted', {
-          icon: 'delete'
-        });
-      },
-      addRequestParam() {
-        this.$store.commit('addParams', { key: '', value: '' })
-
-        return false
-      },
-      removeRequestParam(index) {
-        this.$store.commit('removeParams', index)
-        this.$toast.error('Deleted', {
-          icon: 'delete'
-        });
-      },
-      addRequestBodyParam() {
-        this.$store.commit('addBodyParams', { key: '', value: '' })
-
-        return false
-      },
-      removeRequestBodyParam(index) {
-        this.$store.commit('removeBodyParams', index)
-        this.$toast.error('Deleted', {
-          icon: 'delete'
-        });
-      },
-      formatRawParams(event) {
-        if ((event.which !== 13 && event.which !== 9)) {
-=======
           // Addition of an entry to the history component.
           const entry = {
             label: this.requestName,
@@ -1459,7 +1157,6 @@
             path: this.path
           };
           this.$refs.historyComponent.addEntry(entry);
->>>>>>> 17adfeb5
           return;
         } else {
           this.response.status = error.message;
@@ -1502,40 +1199,34 @@
       this.params = params;
     },
     addRequestHeader() {
-      this.headers.push({
+      this.$store.commit('addHeaders', {
         key: "",
         value: ""
       });
       return false;
     },
     removeRequestHeader(index) {
-      this.headers.splice(index, 1);
+      this.$store.commit('removeHeaders', index)
       this.$toast.error("Deleted", {
         icon: "delete"
       });
     },
     addRequestParam() {
-      this.params.push({
-        key: "",
-        value: ""
-      });
+      this.$store.commit('addParams', { key: "", value: "" })
       return false;
     },
     removeRequestParam(index) {
-      this.params.splice(index, 1);
+      this.$store.commit('removeParams', index)
       this.$toast.error("Deleted", {
         icon: "delete"
       });
     },
     addRequestBodyParam() {
-      this.bodyParams.push({
-        key: "",
-        value: ""
-      });
+      this.$store.commit('addBodyParams', { key: "", value: "" })
       return false;
     },
     removeRequestBodyParam(index) {
-      this.bodyParams.splice(index, 1);
+      this.$store.commit('removeBodyParams', index)
       this.$toast.error("Deleted", {
         icon: "delete"
       });
@@ -1728,36 +1419,6 @@
             // This is done by adding the show class to the button.
             else sendButtonElement.classList.add("show");
           });
-<<<<<<< HEAD
-        }, {
-          rootMargin: '0px',
-          threshold: [0],
-        });
-        observer.observe(requestElement);
-      },
-      handleImport() {
-        let textarea = document.getElementById("import-text")
-        let text = textarea.value;
-        try {
-         let parsedCurl = parseCurlCommand(text);
-         this.url = parsedCurl.url.replace(/"/g,"").replace(/'/g,"");
-         this.url = this.url.slice(-1).pop() == '/' ? this.url.slice(0, -1): this.url;
-         this.path = "";
-         this.headers = [];
-          for (const key of Object.keys(parsedCurl.headers)) {
-            this.$store.commit('addHeaders', { key: key, value: parsedCurl.headers[key] })
-          }
-          this.method = parsedCurl.method.toUpperCase();
-          if (parsedCurl["data"]){
-            this.rawInput = true;
-            this.rawParams = parsedCurl["data"];
-          }
-          this.showModal = false;
-        } catch (error) {
-          this.showModal = false;
-          this.$toast.error('cURL is not formatted properly', {
-            icon: 'error'
-=======
         },
         {
           rootMargin: "0px",
@@ -1777,11 +1438,7 @@
         this.path = "";
         this.headers = [];
         for (const key of Object.keys(parsedCurl.headers)) {
-          this.headers.push({
-            key: key,
-            value: parsedCurl.headers[key]
->>>>>>> 17adfeb5
-          });
+          this.$store.commit('addHeaders', { key: key, value: parsedCurl.headers[key] })
         }
         this.method = parsedCurl.method.toUpperCase();
         if (parsedCurl["data"]) {
@@ -1872,6 +1529,9 @@
     setExclude (excludedField, excluded) {
         this.urlExcludes[excludedField] = excluded;
         this.setRouteQueryState();
+    },
+    methodChange() {
+      this.$store.commit('setState', { 'value': ["POST", "PUT", "PATCH"].includes(this.method) ? 'application/json' : '', 'attribute': 'contentType' })
     }
   },
   mounted() {
