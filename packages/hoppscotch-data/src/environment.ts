import { pipe } from "fp-ts/function"
import * as E from "fp-ts/Either"

export type Environment = {
  name: string
  variables: {
    key: string
    value: string
  }[]
}

const REGEX_ENV_VAR = /<<([^>]*)>>/g // "<<myVariable>>"
<<<<<<< HEAD
=======
const REGEX_MY_VAR = /{{([^}]*)}}/g // "{{myVariable}}"
>>>>>>> 9cfba797

/**
 * How much times can we expand environment variables
 */
const ENV_MAX_EXPAND_LIMIT = 10

/**
 * Error state when there is a suspected loop while
 * recursively expanding variables
 */
const ENV_EXPAND_LOOP = "ENV_EXPAND_LOOP" as const

export function parseBodyEnvVariablesE(
  body: string,
  env: Environment["variables"]
) {
  let result = body
  let depth = 0

  while (result.match(REGEX_ENV_VAR) != null && depth <= ENV_MAX_EXPAND_LIMIT) {
    result = result.replace(/<<\w+>>/g, (key) => {
      const found = env.find(
        (envVar) => envVar.key === key.replace(/[<>]/g, "")
      )
      return found ? found.value : key
    })

    depth++
  }

  return depth > ENV_MAX_EXPAND_LIMIT
    ? E.left(ENV_EXPAND_LOOP)
    : E.right(result)
}

/**
 * @deprecated Use `parseBodyEnvVariablesE` instead.
 */
export const parseBodyEnvVariables = (
  body: string,
  env: Environment["variables"]
) =>
  pipe(
    parseBodyEnvVariablesE(body, env),
    E.getOrElse(() => body)
  )

export function parseTemplateStringE(
  str: string,
  variables: Environment["variables"],
  myVariables?: Variables
) {

  if (!variables || !str || !myVariables) {
    return E.right(str)
  }

  let result = str
  let depth = 0
  let errorBound = 0

  while (result.match(REGEX_ENV_VAR) != null && depth <= ENV_MAX_EXPAND_LIMIT) {
    result = decodeURI(encodeURI(result)).replace(
      REGEX_ENV_VAR,
      (_, p1) => variables.find((x) => x.key === p1)?.value || ""
    )
    depth++
  }

  while (result.match(REGEX_MY_VAR) != null && errorBound <= ENV_MAX_EXPAND_LIMIT) {
    result = decodeURI(encodeURI(result)).replace(
      REGEX_MY_VAR,
      (_, p1) => myVariables.find((x) => x.key === p1)?.value || ""
    )
    errorBound++
  }

  return depth <= ENV_MAX_EXPAND_LIMIT && errorBound <= ENV_MAX_EXPAND_LIMIT ? E.right(result) : E.left(ENV_EXPAND_LOOP);
}

/**
 * @deprecated Use `parseTemplateStringE` instead
 */
export const parseTemplateString = (
  str: string,
  variables: Environment["variables"],
  myVariables?: Variables
) =>
  pipe(
    parseTemplateStringE(str, variables, myVariables),
    E.getOrElse(() => str)
  )<|MERGE_RESOLUTION|>--- conflicted
+++ resolved
@@ -9,11 +9,13 @@
   }[]
 }
 
+export type Variables = {
+  key: string
+  value: string
+}[]
+
 const REGEX_ENV_VAR = /<<([^>]*)>>/g // "<<myVariable>>"
-<<<<<<< HEAD
-=======
 const REGEX_MY_VAR = /{{([^}]*)}}/g // "{{myVariable}}"
->>>>>>> 9cfba797
 
 /**
  * How much times can we expand environment variables
