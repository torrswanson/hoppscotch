--- conflicted
+++ resolved
@@ -30,16 +30,12 @@
   endpoint: "https://echo.hoppscotch.io",
   name: "Untitled request",
   params: [],
-<<<<<<< HEAD
-  vars: [],
-=======
   vars: [
     {
       key: "amount",
       value: "23",
     },
   ],
->>>>>>> 9f1ee724
   headers: [],
   method: "GET",
   auth: {
