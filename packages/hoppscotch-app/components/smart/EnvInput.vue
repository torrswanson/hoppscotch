<template>
  <div
    class="flex items-center flex-1 flex-shrink-0 overflow-auto whitespace-nowrap hide-scrollbar"
  >
    <div
      ref="editor"
      :placeholder="placeholder"
      class="flex flex-1"
      :class="styles"
      @keydown.enter.prevent="emit('enter', $event)"
      @keyup="emit('keyup', $event)"
      @click="emit('click', $event)"
      @keydown="emit('keydown', $event)"
    ></div>
  </div>
</template>

<script setup lang="ts">
import {
  ref,
  onMounted,
  watch,
  nextTick,
  computed,
  Ref,
} from "@nuxtjs/composition-api"
import {
  EditorView,
  placeholder as placeholderExt,
  ViewPlugin,
  ViewUpdate,
  keymap,
} from "@codemirror/view"
import { EditorState, Extension } from "@codemirror/state"
import clone from "lodash/clone"
import { tooltips } from "@codemirror/tooltip"
import { history, historyKeymap } from "@codemirror/history"
import { HoppRESTVar } from "@hoppscotch/data"
import { inputTheme } from "~/helpers/editor/themes/baseTheme"
import { HoppReactiveEnvPlugin } from "~/helpers/editor/extensions/HoppEnvironment"
import { useReadonlyStream } from "~/helpers/utils/composables"
import { AggregateEnvironment, aggregateEnvs$ } from "~/newstore/environments"
import { HoppReactiveVarPlugin } from "~/helpers/editor/extensions/HoppVariable"
import { restVars$ } from "~/newstore/RESTSession"

const props = withDefaults(
  defineProps<{
    value: string
    placeholder: string
    styles: string
    envs: { key: string; value: string; source: string }[] | null
    vars: { key: string; value: string }[] | null
    focus: boolean
    readonly: boolean
  }>(),
  {
    value: "",
    placeholder: "",
    styles: "",
    envs: null,
    vars: null,
    focus: false,
    readonly: false,
  }
)

const emit = defineEmits<{
  (e: "input", data: string): void
  (e: "change", data: string): void
  (e: "paste", data: { prevValue: string; pastedValue: string }): void
  (e: "enter", ev: any): void
  (e: "keyup", ev: any): void
  (e: "keydown", ev: any): void
  (e: "click", ev: any): void
}>()

const cachedValue = ref(props.value)

const view = ref<EditorView>()

const editor = ref<any | null>(null)

watch(
  () => props.value,
  (newVal) => {
    const singleLinedText = newVal.replaceAll("\n", "")

    const currDoc = view.value?.state.doc
      .toJSON()
      .join(view.value.state.lineBreak)

    if (cachedValue.value !== singleLinedText || newVal !== currDoc) {
      cachedValue.value = singleLinedText

      view.value?.dispatch({
        filter: false,
        changes: {
          from: 0,
          to: view.value.state.doc.length,
          insert: singleLinedText,
        },
      })
    }
  },
  {
    immediate: true,
    flush: "sync",
  }
)

let clipboardEv: ClipboardEvent | null = null
let pastedValue: string | null = null

const aggregateEnvs = useReadonlyStream(aggregateEnvs$, []) as Ref<
  AggregateEnvironment[]
>
const aggregateVars = useReadonlyStream(restVars$, []) as Ref<HoppRESTVar[]>
<<<<<<< HEAD
=======

const aggregateVars = useReadonlyStream(restVars$, []) as Ref<HoppRESTVar[]>
>>>>>>> bdfdb447

const aggregateVars = useReadonlyStream(restVars$, []) as Ref<HoppRESTVar[]>

const envVars = computed(() =>
  props.envs
    ? props.envs.map((x) => ({
        key: x.key,
        value: x.value,
        sourceEnv: x.source,
      }))
    : aggregateEnvs.value
)

const varVars = computed(() =>
  props.vars
    ? props.vars.map((x) => ({
        key: x.key,
        value: x.value,
      }))
    : aggregateVars.value
)

const envTooltipPlugin = new HoppReactiveEnvPlugin(envVars, view)
const varTooltipPlugin = new HoppReactiveVarPlugin(varVars, view)

const initView = (el: any) => {
  const extensions: Extension = [
    EditorView.contentAttributes.of({ "aria-label": props.placeholder }),
    EditorView.updateListener.of((update) => {
      if (props.readonly) {
        update.view.contentDOM.inputMode = "none"
      }
    }),
    EditorState.changeFilter.of(() => !props.readonly),
    inputTheme,
    props.readonly
      ? EditorView.theme({
          ".cm-content": {
            caretColor: "var(--secondary-dark-color) !important",
            color: "var(--secondary-dark-color) !important",
            backgroundColor: "var(--divider-color) !important",
            opacity: 0.25,
          },
        })
      : EditorView.theme({}),
    tooltips({
      position: "absolute",
    }),
    envTooltipPlugin,
    varTooltipPlugin,
    placeholderExt(props.placeholder),
    EditorView.domEventHandlers({
      paste(ev) {
        clipboardEv = ev
        pastedValue = ev.clipboardData?.getData("text") ?? ""
      },
      drop(ev) {
        ev.preventDefault()
      },
    }),
    ViewPlugin.fromClass(
      class {
        update(update: ViewUpdate) {
          if (props.readonly) return

          if (update.docChanged) {
            const prevValue = clone(cachedValue.value)

            cachedValue.value = update.state.doc
              .toJSON()
              .join(update.state.lineBreak)

            // We do not update the cache directly in this case (to trigger value watcher to dispatch)
            // So, we desync cachedValue a bit so we can trigger updates
            const value = clone(cachedValue.value).replaceAll("\n", "")

            emit("input", value)
            emit("change", value)

            const pasted = !!update.transactions.find((txn) =>
              txn.isUserEvent("input.paste")
            )

            if (pasted && clipboardEv) {
              const pastedVal = pastedValue
              nextTick(() => {
                emit("paste", {
                  pastedValue: pastedVal!,
                  prevValue,
                })
              })
            } else {
              clipboardEv = null
              pastedValue = null
            }
          }
        }
      }
    ),
    history(),
    keymap.of([...historyKeymap]),
  ]

  view.value = new EditorView({
    parent: el,
    state: EditorState.create({
      doc: props.value,
      extensions,
    }),
  })
}

onMounted(() => {
  if (editor.value) {
    if (!view.value) initView(editor.value)
  }
  console.log("editor.value", editor.value)
})

watch(editor, () => {
  if (editor.value) {
    if (!view.value) initView(editor.value)
  } else {
    view.value?.destroy()
    view.value = undefined
  }
})
</script><|MERGE_RESOLUTION|>--- conflicted
+++ resolved
@@ -115,11 +115,8 @@
   AggregateEnvironment[]
 >
 const aggregateVars = useReadonlyStream(restVars$, []) as Ref<HoppRESTVar[]>
-<<<<<<< HEAD
-=======
 
 const aggregateVars = useReadonlyStream(restVars$, []) as Ref<HoppRESTVar[]>
->>>>>>> bdfdb447
 
 const aggregateVars = useReadonlyStream(restVars$, []) as Ref<HoppRESTVar[]>
 
