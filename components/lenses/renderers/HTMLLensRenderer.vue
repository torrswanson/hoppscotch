--- conflicted
+++ resolved
@@ -158,11 +158,7 @@
           if (this.$refs.previewFrame.getAttribute("data-previewing-url") === this.url) return
           // Use DOMParser to parse document HTML.
           const previewDocument = new DOMParser().parseFromString(
-<<<<<<< HEAD
-            this.response.body,
-=======
             this.responseBodyText,
->>>>>>> d81306ac
             this.responseType
           )
           // Inject <base href="..."> tag to head, to fix relative CSS/HTML paths.
